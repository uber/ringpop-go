#!/bin/bash
#
# Run integration tests for ringpop-go.
#
set -eo pipefail

# Import common functions and variables
. "${0%/*}/lib.sh"

declare tap_filter="${ringpop_common_dir}/test/tap-filter"

declare test_cluster_sizes="1 2 3 4 5 10"
declare test_result=

declare temp_dir="$(mktemp -d)"

# Check node is installed
if ! type node &>/dev/null; then
    echo "ERROR: missing 'node'" >&2
    exit 1
fi

#
# Same as builtin wait, but return code is the number of background processes
# that exited with a non-zero code.
#
wait-all() {
    local -i failed=0

    # We need to explicitly loop through all background jobs and specify the
    # pids to `wait`, otherwise `wait` doesn't return the exit code.
    for pid in $(jobs -p); do
        wait $pid || let "failed+=1"
    done

    return $failed
}

#
# Echos and runs the specified command.
#
run() {
    echo "+ $@" >&2
    "$@"
}

# Build the testpop binary.
#
build-testpop() {
    cd "$project_root"
    run make testpop
}

#
# Run test with specified cluster size.
#
# $1: cluster size
#
run-test-for-cluster-size() {
    local cluster_size=$1
    local err=0
    local output_file="${temp_dir}/${cluster_size}.out"

    # Run the tests and buffer the output to a log file. We'll display it later
    # if the test fails. This avoids interleaving of output to the terminal
    # when tests are running in parallel.
    node "${ringpop_common_dir}/test/it-tests.js" \
        -s "[$1]" \
        --enable-feature reaping-faulty-nodes \
        --enable-feature bidirectional-full-syncs \
        --enable-feature partition-healing \
<<<<<<< HEAD
        --enable-feature self-eviction \
=======
        --enable-feature labels \
>>>>>>> 8b1085ca
        "${project_root}/testpop" &>$output_file || err=$?

    if [ $PIPESTATUS -gt 0 ]; then
        echo "ERROR: Test errored for cluster size $cluster_size" | \
            prefix "test-errors-${cluster_size}" >&2
        return 1
    fi

    if [ $err -ne 0 ]; then
        # If the test failed, print a message and display the failures
        {
            echo "FAIL: Test failed for cluster size $cluster_size"
            # Output the test data through tap-filter, which discards success
            cat "$output_file" |$tap_filter 2>&1

        } | prefix "test-errors-${cluster_size}" >&2

        return 1
    fi
}

#
# Run the integration tests against the testpop binary, in parallel.
#
run-tests() {
    for cluster_size in $test_cluster_sizes; do
        echo "Spawning test for cluster size ${cluster_size}..." |prefix "test-runner"
        run-test-for-cluster-size $cluster_size &
    done

    {
        echo
        echo "Waiting for tests to complete."
        echo
        echo "To monitor test output (verbose), run:"
        echo "    tail -f ${temp_dir}/*.out"
        echo
    } \
        |prefix "test-runner"

    wait-all
}

#
# Run the integration tests against the testpop binary, in serial.
#
run-tests-serial() {
    local exit_code=0

    for cluster_size in $test_cluster_sizes; do
        echo "Running test for cluster size ${cluster_size}..." |prefix "test-runner"
        run-test-for-cluster-size $cluster_size || exit_code=1
    done

    return $exit_code
}

# Fetch and build in parallel
{ fetch-ringpop-common "test" 2>&1|prefix "fetch ringpop-common"; } &
{ build-testpop 2>&1|prefix "build testpop"; } &
wait-all

# Run integration tests
#run-tests
run-tests-serial
test_result=$?

if [ $test_result -eq 0 ]; then
    echo "Tests passed"
    rm -rf "$temp_dir"
else
    echo "Tests failed" >&2
fi

exit $test_result<|MERGE_RESOLUTION|>--- conflicted
+++ resolved
@@ -69,11 +69,8 @@
         --enable-feature reaping-faulty-nodes \
         --enable-feature bidirectional-full-syncs \
         --enable-feature partition-healing \
-<<<<<<< HEAD
+        --enable-feature labels \
         --enable-feature self-eviction \
-=======
-        --enable-feature labels \
->>>>>>> 8b1085ca
         "${project_root}/testpop" &>$output_file || err=$?
 
     if [ $PIPESTATUS -gt 0 ]; then
