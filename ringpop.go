// Copyright (c) 2015 Uber Technologies, Inc.
//
// Permission is hereby granted, free of charge, to any person obtaining a copy
// of this software and associated documentation files (the "Software"), to deal
// in the Software without restriction, including without limitation the rights
// to use, copy, modify, merge, publish, distribute, sublicense, and/or sell
// copies of the Software, and to permit persons to whom the Software is
// furnished to do so, subject to the following conditions:
//
// The above copyright notice and this permission notice shall be included in
// all copies or substantial portions of the Software.
//
// THE SOFTWARE IS PROVIDED "AS IS", WITHOUT WARRANTY OF ANY KIND, EXPRESS OR
// IMPLIED, INCLUDING BUT NOT LIMITED TO THE WARRANTIES OF MERCHANTABILITY,
// FITNESS FOR A PARTICULAR PURPOSE AND NONINFRINGEMENT. IN NO EVENT SHALL THE
// AUTHORS OR COPYRIGHT HOLDERS BE LIABLE FOR ANY CLAIM, DAMAGES OR OTHER
// LIABILITY, WHETHER IN AN ACTION OF CONTRACT, TORT OR OTHERWISE, ARISING FROM,
// OUT OF OR IN CONNECTION WITH THE SOFTWARE OR THE USE OR OTHER DEALINGS IN
// THE SOFTWARE.

// Package ringpop is a library that maintains a consistent hash ring atop a
// gossip-based membership protocol. It can be used by applications to
// arbitrarily shard data in a scalable and fault-tolerant manner.
package ringpop

import (
	"bytes"
	"errors"
	"fmt"
	"sync"
	"time"

	athrift "github.com/apache/thrift/lib/go/thrift"
	"github.com/benbjohnson/clock"
	"github.com/dgryski/go-farm"
	log "github.com/uber-common/bark"
	"github.com/uber/ringpop-go/events"
	"github.com/uber/ringpop-go/forward"
	"github.com/uber/ringpop-go/hashring"
	"github.com/uber/ringpop-go/logging"
	"github.com/uber/ringpop-go/shared"
	"github.com/uber/ringpop-go/swim"
	"github.com/uber/tchannel-go"
)

// Interface specifies the public facing methods a user of ringpop is able to
// use.
type Interface interface {
	Destroy()
	App() string
	WhoAmI() (string, error)
	Uptime() (time.Duration, error)
	Bootstrap(opts *swim.BootstrapOptions) ([]string, error)
	Checksum() (uint32, error)
	Lookup(key string) (string, error)
	LookupN(key string, n int) ([]string, error)
	GetReachableMembers(predicates ...swim.MemberPredicate) ([]string, error)
	CountReachableMembers(predicates ...swim.MemberPredicate) (int, error)

	HandleOrForward(key string, request []byte, response *[]byte, service, endpoint string, format tchannel.Format, opts *forward.Options) (bool, error)
	Forward(dest string, keys []string, request []byte, service, endpoint string, format tchannel.Format, opts *forward.Options) ([]byte, error)

<<<<<<< HEAD
	// swim.SelfEvict
	// mockery has troubles generating a working mock when the interface is
	// embedded therefore the definitions are copied here.
	RegisterSelfEvictHook(hooks swim.SelfEvictHook) error
	SelfEvict() error
=======
	Labels() (*swim.NodeLabels, error)

	// events.EventRegistar
	// mockery has troubles generating a working mock when the interface is
	// embedded therefore the definitions are copied here.
	AddListener(events.EventListener) bool
	RemoveListener(events.EventListener) bool

	// DEPRECATED, use AddListener (!) kept around for backwards compatibility
	// but will start logging warnings
	RegisterListener(events.EventListener)
>>>>>>> 8b1085ca
}

// Ringpop is a consistent hashring that uses a gossip protocol to disseminate
// changes around the ring.
type Ringpop struct {
	// make ringpop an event Emitter
	events.AsyncEventEmitter

	config         *configuration
	configHashRing *hashring.Configuration

	identityResolver IdentityResolver

	state      state
	stateMutex sync.RWMutex

	clock clock.Clock

	channel    shared.TChannel
	subChannel shared.SubChannel
	node       swim.NodeInterface
	ring       *hashring.HashRing
	forwarder  *forward.Forwarder

	statter log.StatsReporter
	stats   struct {
		hostport string
		prefix   string
		keys     map[string]string
		hooks    []string
		sync.RWMutex
	}

	logger log.Logger

	tickers   chan *clock.Ticker
	startTime time.Time
}

// state represents the internal state of a Ringpop instance.
type state uint

const (
	// created means the Ringpop instance has been created but the swim node,
	// stats and hasring haven't been set up. The listen address has not been
	// resolved yet either.
	created state = iota
	// initialized means the listen address has been resolved and the swim
	// node, stats and hashring have been instantiated onto the Ringpop
	// instance.
	initialized
	// ready means Bootstrap has been called, the ring has successfully
	// bootstrapped and is now ready to receive requests.
	ready
	// destroyed means the Ringpop instance has been shut down, is no longer
	// ready for requests and cannot be revived.
	destroyed
)

// New returns a new Ringpop instance.
func New(app string, opts ...Option) (*Ringpop, error) {
	var err error

	ringpop := &Ringpop{
		config: &configuration{
			App: app,
		},
		logger: logging.Logger("ringpop"),
	}

	err = applyOptions(ringpop, defaultOptions)
	if err != nil {
		panic(fmt.Errorf("Error applying default Ringpop options: %v", err))
	}

	err = applyOptions(ringpop, opts)
	if err != nil {
		return nil, err
	}

	errs := checkOptions(ringpop)
	if len(errs) != 0 {
		return nil, fmt.Errorf("%v", errs)
	}

	ringpop.setState(created)

	return ringpop, nil
}

// init configures a Ringpop instance and makes it ready to do comms.
func (rp *Ringpop) init() error {
	if rp.channel == nil {
		return errors.New("Missing channel")
	}

	address, err := rp.identity()
	if err != nil {
		return err
	}

	// early initialization of statter before registering listeners that might
	// fire and try to stat
	rp.stats.hostport = genStatsHostport(address)
	rp.stats.prefix = fmt.Sprintf("ringpop.%s", rp.stats.hostport)
	rp.stats.keys = make(map[string]string)

	rp.subChannel = rp.channel.GetSubChannel("ringpop", tchannel.Isolated)
	rp.registerHandlers()

	rp.node = swim.NewNode(rp.config.App, address, rp.subChannel, &swim.Options{
		StateTimeouts: rp.config.StateTimeouts,
		Clock:         rp.clock,
<<<<<<< HEAD
		SelfEvict:     rp.config.SelfEvict,
=======
		LabelLimits:   rp.config.LabelLimits,
>>>>>>> 8b1085ca
	})
	rp.node.AddListener(rp)

	rp.ring = hashring.New(farm.Fingerprint32, rp.configHashRing.ReplicaPoints)
	rp.ring.AddListener(rp)

	// add all members present in the membership of the node on startup.
	for _, member := range rp.node.GetReachableMembers() {
		rp.ring.AddServer(member.Address)
	}

	rp.forwarder = forward.NewForwarder(rp, rp.subChannel)
	rp.forwarder.AddListener(rp)

	rp.startTimers()
	rp.setState(initialized)

	return nil
}

// Starts periodic timers in a single goroutine. Can be turned back off via
// stopTimers.
func (rp *Ringpop) startTimers() {
	if rp.tickers != nil {
		return
	}
	rp.tickers = make(chan *clock.Ticker, 32) // 32 == max number of tickers

	if rp.config.MembershipChecksumStatPeriod != StatPeriodNever {
		ticker := rp.clock.Ticker(rp.config.MembershipChecksumStatPeriod)
		rp.tickers <- ticker
		go func() {
			for _ = range ticker.C {
				rp.statter.UpdateGauge(
					rp.getStatKey("membership.checksum-periodic"),
					nil,
					int64(rp.node.GetChecksum()))
			}
		}()
	}

	if rp.config.RingChecksumStatPeriod != StatPeriodNever {
		ticker := rp.clock.Ticker(rp.config.RingChecksumStatPeriod)
		rp.tickers <- ticker
		go func() {
			for _ = range ticker.C {
				rp.statter.UpdateGauge(
					rp.getStatKey("ring.checksum-periodic"),
					nil,
					int64(rp.ring.Checksum()))
			}
		}()
	}
}

func (rp *Ringpop) stopTimers() {
	if rp.tickers != nil {
		close(rp.tickers)
		for ticker := range rp.tickers {
			ticker.Stop()
		}
		rp.tickers = nil
	}
}

// identity returns a host:port string of the address that Ringpop should
// use as its identifier.
func (rp *Ringpop) identity() (string, error) {
	return rp.identityResolver()
}

// r.channelIdentityResolver resolves the hostport identity from the current
// TChannel object on the Ringpop instance.
func (rp *Ringpop) channelIdentityResolver() (string, error) {
	peerInfo := rp.channel.PeerInfo()
	// Check that TChannel is listening on a real hostport. By default,
	// TChannel listens on an ephemeral host/port. The real port is then
	// assigned by the OS when ListenAndServe is called. If the hostport is
	// ephemeral, it means TChannel is not yet listening and the hostport
	// cannot be resolved.
	if peerInfo.IsEphemeralHostPort() {
		return "", ErrEphemeralIdentity
	}
	return peerInfo.HostPort, nil
}

// Destroy stops all communication. Note that this does not close the TChannel
// instance that was passed to Ringpop in the constructor. Once an instance is
// destroyed, it cannot be restarted.
func (rp *Ringpop) Destroy() {
	if rp.node != nil {
		rp.node.Destroy()
	}

	rp.stopTimers()

	rp.setState(destroyed)
}

// destroyed returns
func (rp *Ringpop) destroyed() bool {
	return rp.getState() == destroyed
}

// App returns the name of the application this Ringpop instance belongs to.
// The application name is set in the constructor when the Ringpop instance is
// created.
func (rp *Ringpop) App() string {
	return rp.config.App
}

// WhoAmI returns the address of the current/local Ringpop node. It returns an
// error if Ringpop is not yet initialized/bootstrapped.
func (rp *Ringpop) WhoAmI() (string, error) {
	if !rp.Ready() {
		return "", ErrNotBootstrapped
	}
	return rp.identity()
}

// Uptime returns the amount of time that this Ringpop instance has been
// bootstrapped for.
func (rp *Ringpop) Uptime() (time.Duration, error) {
	if !rp.Ready() {
		return 0, ErrNotBootstrapped
	}
	return time.Now().Sub(rp.startTime), nil
}

// RegisterListener is DEPRECATED, use AddListener. This function is kept around
// for the time being to make sure that ringpop is a drop in replacement for
// now. It should not be used by new projects, to accomplish this it will log a
// warning message that the developer can understand. A release in the future
// will remove this function completely which will cause a breaking change to
// the ringpop public interface.
func (rp *Ringpop) RegisterListener(l events.EventListener) {
	rp.logger.Warn("RegisterListener is deprecated, use AddListener")
	rp.AddListener(l)
}

// getState gets the state of the current Ringpop instance.
func (rp *Ringpop) getState() state {
	rp.stateMutex.RLock()
	r := rp.state
	rp.stateMutex.RUnlock()
	return r
}

// setState sets the state of the current Ringpop instance. It will emit an appropriate
// event when the state will actually change
func (rp *Ringpop) setState(s state) {
	rp.stateMutex.Lock()
	oldState := rp.state
	rp.state = s
	rp.stateMutex.Unlock()

	// test if the state has changed with this call to setState
	if oldState != s {
		switch s {
		case ready:
			rp.EmitEvent(events.Ready{})
		case destroyed:
			rp.EmitEvent(events.Destroyed{})
		}
	}
}

// RegisterSelfEvictHook registers the eviction hooks that need to be executed
// before and after self eviction from the membership. An error will be returned
// if ringpop was unable to register the hooks. This could happen in the following
// cases:
// - Ringpop has not been bootstrapped yet
// - SelfEvict has already been called
// - The hook was already registered
func (rp *Ringpop) RegisterSelfEvictHook(hooks swim.SelfEvictHook) error {
	if !rp.Ready() {
		return ErrNotBootstrapped
	}
	return rp.node.RegisterSelfEvictHook(hooks)
}

// SelfEvict should be called before shutting down the application. When calling
// this function ringpop will gracefully evict itself from the network. Utilities
// that hook into ringpop will have the opportunity to hook into this system to
// gracefully handle the shutdown of ringpop.
func (rp *Ringpop) SelfEvict() error {
	if !rp.Ready() {
		return ErrNotBootstrapped
	}
	return rp.node.SelfEvict()
}

//= = = = = = = = = = = = = = = = = = = = = = = = = = = = = = = = = = = = = = =
//
//	Bootstrap
//
//= = = = = = = = = = = = = = = = = = = = = = = = = = = = = = = = = = = = = = =

// Bootstrap starts communication for this Ringpop instance.
//
// When Bootstrap is called, this Ringpop instance will attempt to contact
// other instances from the DiscoverProvider.
//
// If no seed hosts are provided, a single-node cluster will be created.
func (rp *Ringpop) Bootstrap(bootstrapOpts *swim.BootstrapOptions) ([]string, error) {
	if rp.getState() < initialized {
		err := rp.init()
		if err != nil {
			return nil, err
		}
	}

	// We shouldn't try to bootstrap if the channel is not listening
	if rp.channel.State() != tchannel.ChannelListening {
		rp.logger.WithField("channelState", rp.channel.State()).Error(ErrChannelNotListening.Error())
		return nil, ErrChannelNotListening
	}

	joined, err := rp.node.Bootstrap(bootstrapOpts)
	if err != nil {
		rp.logger.WithField("error", err).Info("bootstrap failed")
		rp.setState(initialized)
		return nil, err
	}

	rp.setState(ready)

	rp.logger.WithField("joined", joined).Info("bootstrap complete")
	return joined, nil
}

// Ready returns whether or not ringpop is bootstrapped and ready to receive
// requests.
func (rp *Ringpop) Ready() bool {
	if rp.getState() != ready {
		return false
	}
	return rp.node.Ready()
}

//= = = = = = = = = = = = = = = = = = = = = = = = = = = = = = = = = = = = = = =
//
//	SWIM Events
//
//= = = = = = = = = = = = = = = = = = = = = = = = = = = = = = = = = = = = = = =

// HandleEvent is used to satisfy the swim.EventListener interface. No touchy.
func (rp *Ringpop) HandleEvent(event events.Event) {
	rp.EmitEvent(event)

	switch event := event.(type) {
	case swim.MemberlistChangesReceivedEvent:
		for _, change := range event.Changes {
			status := change.Status
			if len(status) == 0 {
				status = "unknown"
			}
			rp.statter.IncCounter(rp.getStatKey("membership-update."+status), nil, 1)
		}

	case swim.MemberlistChangesAppliedEvent:
		rp.statter.UpdateGauge(rp.getStatKey("changes.apply"), nil, int64(len(event.Changes)))
		rp.handleChanges(event.Changes)
		for _, change := range event.Changes {
			status := change.Status
			if len(status) == 0 {
				status = "unknown"
			}
			rp.statter.IncCounter(rp.getStatKey("membership-set."+status), nil, 1)
		}
		mc, err := rp.CountReachableMembers()
		if err != nil {
			rp.logger.Errorf("unable to count members of the ring for statting: %q", err)
		} else {
			rp.statter.UpdateGauge(rp.getStatKey("num-members"), nil, int64(mc))
		}
		rp.statter.IncCounter(rp.getStatKey("updates"), nil, int64(len(event.Changes)))

	case swim.FullSyncEvent:
		rp.statter.IncCounter(rp.getStatKey("full-sync"), nil, 1)

	case swim.StartReverseFullSyncEvent:
		rp.statter.IncCounter(rp.getStatKey("full-sync.reverse"), nil, 1)

	case swim.OmitReverseFullSyncEvent:
		rp.statter.IncCounter(rp.getStatKey("full-sync.reverse-omitted"), nil, 1)

	case swim.RedundantReverseFullSyncEvent:
		rp.statter.IncCounter(rp.getStatKey("full-sync.redundant-reverse"), nil, 1)

	case swim.MaxPAdjustedEvent:
		rp.statter.UpdateGauge(rp.getStatKey("max-piggyback"), nil, int64(event.NewPCount))

	case swim.JoinReceiveEvent:
		rp.statter.IncCounter(rp.getStatKey("join.recv"), nil, 1)

	case swim.JoinCompleteEvent:
		rp.statter.IncCounter(rp.getStatKey("join.complete"), nil, 1)
		rp.statter.IncCounter(rp.getStatKey("join.succeeded"), nil, 1)
		rp.statter.RecordTimer(rp.getStatKey("join"), nil, event.Duration)

	case swim.AddJoinListEvent:
		rp.statter.RecordTimer(rp.getStatKey("join.add-join-list"), nil, event.Duration)

	case swim.PingSendEvent:
		rp.statter.IncCounter(rp.getStatKey("ping.send"), nil, 1)

	case swim.PingSendCompleteEvent:
		rp.statter.RecordTimer(rp.getStatKey("ping"), nil, event.Duration)

	case swim.PingReceiveEvent:
		rp.statter.IncCounter(rp.getStatKey("ping.recv"), nil, 1)

	case swim.PingRequestsSendEvent:
		rp.statter.IncCounter(rp.getStatKey("ping-req.send"), nil, 1)
		rp.statter.IncCounter(rp.getStatKey("ping-req.other-members"), nil, int64(len(event.Peers)))

	case swim.PingRequestsSendCompleteEvent:
		rp.statter.RecordTimer(rp.getStatKey("ping-req"), nil, event.Duration)

	case swim.PingRequestReceiveEvent:
		rp.statter.IncCounter(rp.getStatKey("ping-req.recv"), nil, 1)

	case swim.PingRequestPingEvent:
		rp.statter.RecordTimer(rp.getStatKey("ping-req-ping"), nil, event.Duration)

	case swim.ProtocolDelayComputeEvent:
		rp.statter.RecordTimer(rp.getStatKey("protocol.delay"), nil, event.Duration)

	case swim.ProtocolFrequencyEvent:
		rp.statter.RecordTimer(rp.getStatKey("protocol.frequency"), nil, event.Duration)

	case swim.ChecksumComputeEvent:
		rp.statter.RecordTimer(rp.getStatKey("compute-checksum"), nil, event.Duration)
		rp.statter.UpdateGauge(rp.getStatKey("checksum"), nil, int64(event.Checksum))
		rp.statter.IncCounter(rp.getStatKey("membership.checksum-computed"), nil, 1)

	case swim.ChangesCalculatedEvent:
		rp.statter.UpdateGauge(rp.getStatKey("changes.disseminate"), nil, int64(len(event.Changes)))

	case swim.ChangeFilteredEvent:
		rp.statter.IncCounter(rp.getStatKey("filtered-change"), nil, 1)

	case swim.JoinFailedEvent:
		rp.statter.IncCounter(rp.getStatKey("join.failed."+string(event.Reason)), nil, 1)

	case swim.JoinTriesUpdateEvent:
		rp.statter.UpdateGauge(rp.getStatKey("join.retries"), nil, int64(event.Retries))

	case swim.MakeNodeStatusEvent:
		rp.statter.IncCounter(rp.getStatKey("make-"+event.Status), nil, 1)

	case swim.RequestBeforeReadyEvent:
		rp.statter.IncCounter(rp.getStatKey("not-ready."+string(event.Endpoint)), nil, 1)

	case swim.DiscoHealEvent:
		rp.statter.IncCounter(rp.getStatKey("heal.triggered"), nil, 1)

	case swim.AttemptHealEvent:
		rp.statter.IncCounter(rp.getStatKey("heal.attempt"), nil, 1)

	case swim.RefuteUpdateEvent:
		rp.statter.IncCounter(rp.getStatKey("refuted-update"), nil, 1)

	case events.RingChecksumEvent:
		rp.statter.IncCounter(rp.getStatKey("ring.checksum-computed"), nil, 1)
		rp.statter.UpdateGauge(rp.getStatKey("ring.checksum"), nil, int64((event.NewChecksum)))

	case events.RingChangedEvent:
		added := int64(len(event.ServersAdded))
		removed := int64(len(event.ServersRemoved))
		rp.statter.IncCounter(rp.getStatKey("ring.server-added"), nil, added)
		rp.statter.IncCounter(rp.getStatKey("ring.server-removed"), nil, removed)
		rp.statter.IncCounter(rp.getStatKey("ring.changed"), nil, 1)

	case forward.RequestForwardedEvent:
		rp.statter.IncCounter(rp.getStatKey("requestProxy.egress"), nil, 1)

	case forward.InflightRequestsChangedEvent:
		rp.statter.UpdateGauge(rp.getStatKey("requestProxy.inflight"), nil, event.Inflight)

	case forward.InflightRequestsMiscountEvent:
		rp.statter.IncCounter(rp.getStatKey("requestProxy.miscount."+string(event.Operation)), nil, 1)

	case forward.FailedEvent:
		rp.statter.IncCounter(rp.getStatKey("requestProxy.send.error"), nil, 1)

	case forward.SuccessEvent:
		rp.statter.IncCounter(rp.getStatKey("requestProxy.send.success"), nil, 1)

	case forward.MaxRetriesEvent:
		rp.statter.IncCounter(rp.getStatKey("requestProxy.retry.failed"), nil, 1)

	case forward.RetryAttemptEvent:
		rp.statter.IncCounter(rp.getStatKey("requestProxy.retry.attempted"), nil, 1)

	case forward.RetryAbortEvent:
		rp.statter.IncCounter(rp.getStatKey("requestProxy.retry.aborted"), nil, 1)

	case forward.RerouteEvent:
		me, _ := rp.WhoAmI()
		if event.NewDestination == me {
			rp.statter.IncCounter(rp.getStatKey("requestProxy.retry.reroute.local"), nil, 1)
		} else {
			rp.statter.IncCounter(rp.getStatKey("requestProxy.retry.reroute.remote"), nil, 1)
		}

	case forward.RetrySuccessEvent:
		rp.statter.IncCounter(rp.getStatKey("requestProxy.retry.succeeded"), nil, 1)
	}
}

func (rp *Ringpop) handleChanges(changes []swim.Change) {
	var serversToAdd, serversToRemove []string

	for _, change := range changes {
		switch change.Status {
		case swim.Alive, swim.Suspect:
			serversToAdd = append(serversToAdd, change.Address)
		case swim.Faulty, swim.Leave, swim.Tombstone:
			serversToRemove = append(serversToRemove, change.Address)
		}
	}

	rp.ring.AddRemoveServers(serversToAdd, serversToRemove)
}

//= = = = = = = = = = = = = = = = = = = = = = = = = = = = = = = = = = = = = = =
//
//	Ring
//
//= = = = = = = = = = = = = = = = = = = = = = = = = = = = = = = = = = = = = = =

// Checksum returns the current checksum of this Ringpop instance's hashring.
func (rp *Ringpop) Checksum() (uint32, error) {
	if !rp.Ready() {
		return 0, ErrNotBootstrapped
	}
	return rp.ring.Checksum(), nil
}

// Lookup returns the address of the server in the ring that is responsible
// for the specified key. It returns an error if the Ringpop instance is not
// yet initialized/bootstrapped.
func (rp *Ringpop) Lookup(key string) (string, error) {
	if !rp.Ready() {
		return "", ErrNotBootstrapped
	}

	startTime := time.Now()

	dest, success := rp.ring.Lookup(key)

	duration := time.Now().Sub(startTime)
	rp.statter.RecordTimer(rp.getStatKey("lookup"), nil, duration)

	rp.EmitEvent(events.LookupEvent{
		Key:      key,
		Duration: duration,
	})

	if !success {
		err := errors.New("could not find destination for key")
		rp.logger.WithField("key", key).Warn(err)
		return "", err
	}

	return dest, nil
}

// LookupN returns the addresses of all the servers in the ring that are
// responsible for the specified key. It returns an error if the Ringpop
// instance is not yet initialized/bootstrapped.
func (rp *Ringpop) LookupN(key string, n int) ([]string, error) {
	if !rp.Ready() {
		return nil, ErrNotBootstrapped
	}
	startTime := time.Now()

	destinations := rp.ring.LookupN(key, n)

	duration := time.Now().Sub(startTime)
	rp.statter.RecordTimer(rp.getStatKey(fmt.Sprintf("lookupn.%d", n)), nil, duration)

	rp.EmitEvent(events.LookupNEvent{
		Key:      key,
		N:        n,
		Duration: duration,
	})

	if len(destinations) == 0 {
		err := errors.New("could not find destinations for key")
		rp.logger.WithField("key", key).Warn(err)
		return destinations, err
	}

	return destinations, nil
}

func (rp *Ringpop) ringEvent(e interface{}) {
	rp.HandleEvent(e)
}

// GetReachableMembers returns a slice of members currently in this instance's
// active membership list that match all provided predicates.
func (rp *Ringpop) GetReachableMembers(predicates ...swim.MemberPredicate) ([]string, error) {
	if !rp.Ready() {
		return nil, ErrNotBootstrapped
	}

	members := rp.node.GetReachableMembers(predicates...)

	addresses := make([]string, 0, len(members))
	for _, member := range members {
		addresses = append(addresses, member.Address)
	}
	return addresses, nil
}

// CountReachableMembers returns the number of members currently in this
// instance's active membership list that match all provided predicates.
func (rp *Ringpop) CountReachableMembers(predicates ...swim.MemberPredicate) (int, error) {
	if !rp.Ready() {
		return 0, ErrNotBootstrapped
	}
	return rp.node.CountReachableMembers(predicates...), nil
}

//= = = = = = = = = = = = = = = = = = = = = = = = = = = = = = = = = = = = = = =
//
//	Stats
//
//= = = = = = = = = = = = = = = = = = = = = = = = = = = = = = = = = = = = = = =

func (rp *Ringpop) getStatKey(key string) string {
	rp.stats.Lock()
	rpKey, ok := rp.stats.keys[key]
	if !ok {
		rpKey = fmt.Sprintf("%s.%s", rp.stats.prefix, key)
		rp.stats.keys[key] = rpKey
	}
	rp.stats.Unlock()

	return rpKey
}

//= = = = = = = = = = = = = = = = = = = = = = = = = = = = = = = = = = = = = = =
//
//	Forwarding
//
//= = = = = = = = = = = = = = = = = = = = = = = = = = = = = = = = = = = = = = =

// HandleOrForward returns true if the request should be handled locally, or false
// if it should be forwarded to a different node. If false is returned, forwarding
// is taken care of internally by the method, and, if no error has occured, the
// response is written in the provided response field.
func (rp *Ringpop) HandleOrForward(key string, request []byte, response *[]byte, service, endpoint string,
	format tchannel.Format, opts *forward.Options) (bool, error) {

	if !rp.Ready() {
		return false, ErrNotBootstrapped
	}

	dest, err := rp.Lookup(key)
	if err != nil {
		return false, err
	}

	identity, err := rp.WhoAmI()
	if err != nil {
		return false, err
	}

	if dest == identity {
		return true, nil
	}

	res, err := rp.Forward(dest, []string{key}, request, service, endpoint, format, opts)
	*response = res

	return false, err
}

// Forward forwards the request to given destination host and returns the response.
func (rp *Ringpop) Forward(dest string, keys []string, request []byte, service, endpoint string,
	format tchannel.Format, opts *forward.Options) ([]byte, error) {

	return rp.forwarder.ForwardRequest(request, dest, service, endpoint, keys, format, opts)
}

// Labels provides access to a mutator of ringpop Labels that will be shared on
// the membership. Changes made on the mutator are synchronized accross the
// cluster for other members to make local decisions on.
func (rp *Ringpop) Labels() (*swim.NodeLabels, error) {
	if !rp.Ready() {
		return nil, ErrNotBootstrapped
	}

	return rp.node.Labels(), nil
}

// SerializeThrift takes a thrift struct and returns the serialized bytes
// of that struct using the thrift binary protocol. This is a temporary
// measure before frames can forwarded directly past the endpoint to the proper
// destinaiton.
func SerializeThrift(s athrift.TStruct) ([]byte, error) {
	var b []byte
	var buffer = bytes.NewBuffer(b)

	transport := athrift.NewStreamTransportW(buffer)
	if err := s.Write(athrift.NewTBinaryProtocolTransport(transport)); err != nil {
		return nil, err
	}

	if err := transport.Flush(); err != nil {
		return nil, err
	}
	return buffer.Bytes(), nil
}

// DeserializeThrift takes a byte slice and attempts to write it into the
// given thrift struct using the thrift binary protocol. This is a temporary
// measure before frames can forwarded directly past the endpoint to the proper
// destinaiton.
func DeserializeThrift(b []byte, s athrift.TStruct) error {
	reader := bytes.NewReader(b)
	transport := athrift.NewStreamTransportR(reader)
	return s.Read(athrift.NewTBinaryProtocolTransport(transport))
}<|MERGE_RESOLUTION|>--- conflicted
+++ resolved
@@ -60,25 +60,23 @@
 	HandleOrForward(key string, request []byte, response *[]byte, service, endpoint string, format tchannel.Format, opts *forward.Options) (bool, error)
 	Forward(dest string, keys []string, request []byte, service, endpoint string, format tchannel.Format, opts *forward.Options) ([]byte, error)
 
-<<<<<<< HEAD
+	Labels() (*swim.NodeLabels, error)
+
+	// events.EventRegistar
+	// mockery has troubles generating a working mock when the interface is
+	// embedded therefore the definitions are copied here.
+	AddListener(events.EventListener) bool
+	RemoveListener(events.EventListener) bool
+
+	// DEPRECATED, use AddListener (!) kept around for backwards compatibility
+	// but will start logging warnings
+	RegisterListener(events.EventListener)
+
 	// swim.SelfEvict
 	// mockery has troubles generating a working mock when the interface is
 	// embedded therefore the definitions are copied here.
 	RegisterSelfEvictHook(hooks swim.SelfEvictHook) error
 	SelfEvict() error
-=======
-	Labels() (*swim.NodeLabels, error)
-
-	// events.EventRegistar
-	// mockery has troubles generating a working mock when the interface is
-	// embedded therefore the definitions are copied here.
-	AddListener(events.EventListener) bool
-	RemoveListener(events.EventListener) bool
-
-	// DEPRECATED, use AddListener (!) kept around for backwards compatibility
-	// but will start logging warnings
-	RegisterListener(events.EventListener)
->>>>>>> 8b1085ca
 }
 
 // Ringpop is a consistent hashring that uses a gossip protocol to disseminate
@@ -192,11 +190,8 @@
 	rp.node = swim.NewNode(rp.config.App, address, rp.subChannel, &swim.Options{
 		StateTimeouts: rp.config.StateTimeouts,
 		Clock:         rp.clock,
-<<<<<<< HEAD
+		LabelLimits:   rp.config.LabelLimits,
 		SelfEvict:     rp.config.SelfEvict,
-=======
-		LabelLimits:   rp.config.LabelLimits,
->>>>>>> 8b1085ca
 	})
 	rp.node.AddListener(rp)
 
