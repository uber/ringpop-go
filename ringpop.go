// Copyright (c) 2015 Uber Technologies, Inc.
//
// Permission is hereby granted, free of charge, to any person obtaining a copy
// of this software and associated documentation files (the "Software"), to deal
// in the Software without restriction, including without limitation the rights
// to use, copy, modify, merge, publish, distribute, sublicense, and/or sell
// copies of the Software, and to permit persons to whom the Software is
// furnished to do so, subject to the following conditions:
//
// The above copyright notice and this permission notice shall be included in
// all copies or substantial portions of the Software.
//
// THE SOFTWARE IS PROVIDED "AS IS", WITHOUT WARRANTY OF ANY KIND, EXPRESS OR
// IMPLIED, INCLUDING BUT NOT LIMITED TO THE WARRANTIES OF MERCHANTABILITY,
// FITNESS FOR A PARTICULAR PURPOSE AND NONINFRINGEMENT. IN NO EVENT SHALL THE
// AUTHORS OR COPYRIGHT HOLDERS BE LIABLE FOR ANY CLAIM, DAMAGES OR OTHER
// LIABILITY, WHETHER IN AN ACTION OF CONTRACT, TORT OR OTHERWISE, ARISING FROM,
// OUT OF OR IN CONNECTION WITH THE SOFTWARE OR THE USE OR OTHER DEALINGS IN
// THE SOFTWARE.

// Package ringpop is a library that maintains a consistent hash ring atop a
// gossip-based membership protocol. It can be used by applications to
// arbitrarily shard data in a scalable and fault-tolerant manner.
package ringpop

import (
	"bytes"
	"errors"
	"fmt"
	"sync"
	"time"

	athrift "github.com/apache/thrift/lib/go/thrift"
	"github.com/benbjohnson/clock"
	"github.com/dgryski/go-farm"
	log "github.com/uber-common/bark"
	"github.com/uber/ringpop-go/events"
	"github.com/uber/ringpop-go/forward"
	"github.com/uber/ringpop-go/hashring"
	"github.com/uber/ringpop-go/logging"
	"github.com/uber/ringpop-go/shared"
	"github.com/uber/ringpop-go/swim"
	"github.com/uber/tchannel-go"
)

// Interface specifies the public facing methods a user of ringpop is able to
// use.
type Interface interface {
	Destroy()
	App() string
	WhoAmI() (string, error)
	Uptime() (time.Duration, error)
	Bootstrap(opts *swim.BootstrapOptions) ([]string, error)
	Checksum() (uint32, error)
	Lookup(key string) (string, error)
	LookupN(key string, n int) ([]string, error)
	GetReachableMembers(predicates ...swim.MemberPredicate) ([]string, error)
	CountReachableMembers(predicates ...swim.MemberPredicate) (int, error)

	HandleOrForward(key string, request []byte, response *[]byte, service, endpoint string, format tchannel.Format, opts *forward.Options) (bool, error)
	Forward(dest string, keys []string, request []byte, service, endpoint string, format tchannel.Format, opts *forward.Options) ([]byte, error)

	Labels() (*swim.NodeLabels, error)

	// events.EventRegistar
	// mockery has troubles generating a working mock when the interface is
	// embedded therefore the definitions are copied here.
<<<<<<< HEAD
	AddListener(events.EventListener)
	RemoveListener(events.EventListener)
=======
	AddListener(events.EventListener) bool
	RemoveListener(events.EventListener) bool
>>>>>>> 5a660931

	// DEPRECATED, use AddListener (!) kept around for backwards compatibility
	// but will start logging warnings
	RegisterListener(events.EventListener)
}

// Ringpop is a consistent hashring that uses a gossip protocol to disseminate
// changes around the ring.
type Ringpop struct {
	// make ringpop an event Emitter
	events.AsyncEventEmitter

	config         *configuration
	configHashRing *hashring.Configuration

	identityResolver IdentityResolver

	state      state
	stateMutex sync.RWMutex

	clock clock.Clock

	channel    shared.TChannel
	subChannel shared.SubChannel
	node       swim.NodeInterface
	ring       *hashring.HashRing
	forwarder  *forward.Forwarder

	statter log.StatsReporter
	stats   struct {
		hostport string
		prefix   string
		keys     map[string]string
		hooks    []string
		sync.RWMutex
	}

	logger log.Logger

	tickers   chan *clock.Ticker
	startTime time.Time
}

// state represents the internal state of a Ringpop instance.
type state uint

const (
	// created means the Ringpop instance has been created but the swim node,
	// stats and hasring haven't been set up. The listen address has not been
	// resolved yet either.
	created state = iota
	// initialized means the listen address has been resolved and the swim
	// node, stats and hashring have been instantiated onto the Ringpop
	// instance.
	initialized
	// ready means Bootstrap has been called, the ring has successfully
	// bootstrapped and is now ready to receive requests.
	ready
	// destroyed means the Ringpop instance has been shut down, is no longer
	// ready for requests and cannot be revived.
	destroyed
)

// New returns a new Ringpop instance.
func New(app string, opts ...Option) (*Ringpop, error) {
	var err error

	ringpop := &Ringpop{
		config: &configuration{
			App: app,
		},
		logger: logging.Logger("ringpop"),
	}

	err = applyOptions(ringpop, defaultOptions)
	if err != nil {
		panic(fmt.Errorf("Error applying default Ringpop options: %v", err))
	}

	err = applyOptions(ringpop, opts)
	if err != nil {
		return nil, err
	}

	errs := checkOptions(ringpop)
	if len(errs) != 0 {
		return nil, fmt.Errorf("%v", errs)
	}

	ringpop.setState(created)

	return ringpop, nil
}

// init configures a Ringpop instance and makes it ready to do comms.
func (rp *Ringpop) init() error {
	if rp.channel == nil {
		return errors.New("Missing channel")
	}

	address, err := rp.identity()
	if err != nil {
		return err
	}

	// early initialization of statter before registering listeners that might
	// fire and try to stat
	rp.stats.hostport = genStatsHostport(address)
	rp.stats.prefix = fmt.Sprintf("ringpop.%s", rp.stats.hostport)
	rp.stats.keys = make(map[string]string)

	rp.subChannel = rp.channel.GetSubChannel("ringpop", tchannel.Isolated)
	rp.registerHandlers()

	rp.node = swim.NewNode(rp.config.App, address, rp.subChannel, &swim.Options{
		StateTimeouts: rp.config.StateTimeouts,
		Clock:         rp.clock,
		LabelLimits:   rp.config.LabelLimits,
	})
	rp.node.AddListener(rp)

	rp.ring = hashring.New(farm.Fingerprint32, rp.configHashRing.ReplicaPoints)
	rp.ring.AddListener(rp)

	// add all members present in the membership of the node on startup.
	for _, member := range rp.node.GetReachableMembers() {
		rp.ring.AddServer(member.Address)
	}

	rp.forwarder = forward.NewForwarder(rp, rp.subChannel)
	rp.forwarder.AddListener(rp)

	rp.startTimers()
	rp.setState(initialized)

	return nil
}

// Starts periodic timers in a single goroutine. Can be turned back off via
// stopTimers.
func (rp *Ringpop) startTimers() {
	if rp.tickers != nil {
		return
	}
	rp.tickers = make(chan *clock.Ticker, 32) // 32 == max number of tickers

	if rp.config.MembershipChecksumStatPeriod != StatPeriodNever {
		ticker := rp.clock.Ticker(rp.config.MembershipChecksumStatPeriod)
		rp.tickers <- ticker
		go func() {
			for _ = range ticker.C {
				rp.statter.UpdateGauge(
					rp.getStatKey("membership.checksum-periodic"),
					nil,
					int64(rp.node.GetChecksum()))
			}
		}()
	}

	if rp.config.RingChecksumStatPeriod != StatPeriodNever {
		ticker := rp.clock.Ticker(rp.config.RingChecksumStatPeriod)
		rp.tickers <- ticker
		go func() {
			for _ = range ticker.C {
				rp.statter.UpdateGauge(
					rp.getStatKey("ring.checksum-periodic"),
					nil,
					int64(rp.ring.Checksum()))
			}
		}()
	}
}

func (rp *Ringpop) stopTimers() {
	if rp.tickers != nil {
		close(rp.tickers)
		for ticker := range rp.tickers {
			ticker.Stop()
		}
		rp.tickers = nil
	}
}

// identity returns a host:port string of the address that Ringpop should
// use as its identifier.
func (rp *Ringpop) identity() (string, error) {
	return rp.identityResolver()
}

// r.channelIdentityResolver resolves the hostport identity from the current
// TChannel object on the Ringpop instance.
func (rp *Ringpop) channelIdentityResolver() (string, error) {
	peerInfo := rp.channel.PeerInfo()
	// Check that TChannel is listening on a real hostport. By default,
	// TChannel listens on an ephemeral host/port. The real port is then
	// assigned by the OS when ListenAndServe is called. If the hostport is
	// ephemeral, it means TChannel is not yet listening and the hostport
	// cannot be resolved.
	if peerInfo.IsEphemeralHostPort() {
		return "", ErrEphemeralIdentity
	}
	return peerInfo.HostPort, nil
}

// Destroy stops all communication. Note that this does not close the TChannel
// instance that was passed to Ringpop in the constructor. Once an instance is
// destroyed, it cannot be restarted.
func (rp *Ringpop) Destroy() {
	if rp.node != nil {
		rp.node.Destroy()
	}

	rp.stopTimers()

	rp.setState(destroyed)
}

// destroyed returns
func (rp *Ringpop) destroyed() bool {
	return rp.getState() == destroyed
}

// App returns the name of the application this Ringpop instance belongs to.
// The application name is set in the constructor when the Ringpop instance is
// created.
func (rp *Ringpop) App() string {
	return rp.config.App
}

// WhoAmI returns the address of the current/local Ringpop node. It returns an
// error if Ringpop is not yet initialized/bootstrapped.
func (rp *Ringpop) WhoAmI() (string, error) {
	if !rp.Ready() {
		return "", ErrNotBootstrapped
	}
	return rp.identity()
}

// Uptime returns the amount of time that this Ringpop instance has been
// bootstrapped for.
func (rp *Ringpop) Uptime() (time.Duration, error) {
	if !rp.Ready() {
		return 0, ErrNotBootstrapped
	}
	return time.Now().Sub(rp.startTime), nil
}

<<<<<<< HEAD
// RegisterListener is DEPRECATED, use AddListener
=======
// RegisterListener is DEPRECATED, use AddListener. This function is kept around
// for the time being to make sure that ringpop is a drop in replacement for
// now. It should not be used by new projects, to accomplish this it will log a
// warning message that the developer can understand. A release in the future
// will remove this function completely which will cause a breaking change to
// the ringpop public interface.
>>>>>>> 5a660931
func (rp *Ringpop) RegisterListener(l events.EventListener) {
	rp.logger.Warn("RegisterListener is deprecated, use AddListener")
	rp.AddListener(l)
}

// getState gets the state of the current Ringpop instance.
func (rp *Ringpop) getState() state {
	rp.stateMutex.RLock()
	r := rp.state
	rp.stateMutex.RUnlock()
	return r
}

// setState sets the state of the current Ringpop instance. It will emit an appropriate
// event when the state will actually change
func (rp *Ringpop) setState(s state) {
	rp.stateMutex.Lock()
	oldState := rp.state
	rp.state = s
	rp.stateMutex.Unlock()

	// test if the state has changed with this call to setState
	if oldState != s {
		switch s {
		case ready:
			rp.EmitEvent(events.Ready{})
		case destroyed:
			rp.EmitEvent(events.Destroyed{})
		}
	}
}

//= = = = = = = = = = = = = = = = = = = = = = = = = = = = = = = = = = = = = = =
//
//	Bootstrap
//
//= = = = = = = = = = = = = = = = = = = = = = = = = = = = = = = = = = = = = = =

// Bootstrap starts communication for this Ringpop instance.
//
// When Bootstrap is called, this Ringpop instance will attempt to contact
// other instances from the DiscoverProvider.
//
// If no seed hosts are provided, a single-node cluster will be created.
func (rp *Ringpop) Bootstrap(bootstrapOpts *swim.BootstrapOptions) ([]string, error) {
	if rp.getState() < initialized {
		err := rp.init()
		if err != nil {
			return nil, err
		}
	}

	// We shouldn't try to bootstrap if the channel is not listening
	if rp.channel.State() != tchannel.ChannelListening {
		rp.logger.WithField("channelState", rp.channel.State()).Error(ErrChannelNotListening.Error())
		return nil, ErrChannelNotListening
	}

	joined, err := rp.node.Bootstrap(bootstrapOpts)
	if err != nil {
		rp.logger.WithField("error", err).Info("bootstrap failed")
		rp.setState(initialized)
		return nil, err
	}

	rp.setState(ready)

	rp.logger.WithField("joined", joined).Info("bootstrap complete")
	return joined, nil
}

// Ready returns whether or not ringpop is bootstrapped and ready to receive
// requests.
func (rp *Ringpop) Ready() bool {
	if rp.getState() != ready {
		return false
	}
	return rp.node.Ready()
}

//= = = = = = = = = = = = = = = = = = = = = = = = = = = = = = = = = = = = = = =
//
//	SWIM Events
//
//= = = = = = = = = = = = = = = = = = = = = = = = = = = = = = = = = = = = = = =

// HandleEvent is used to satisfy the swim.EventListener interface. No touchy.
func (rp *Ringpop) HandleEvent(event events.Event) {
	rp.EmitEvent(event)

	switch event := event.(type) {
	case swim.MemberlistChangesReceivedEvent:
		for _, change := range event.Changes {
			status := change.Status
			if len(status) == 0 {
				status = "unknown"
			}
			rp.statter.IncCounter(rp.getStatKey("membership-update."+status), nil, 1)
		}

	case swim.MemberlistChangesAppliedEvent:
		rp.statter.UpdateGauge(rp.getStatKey("changes.apply"), nil, int64(len(event.Changes)))
		rp.handleChanges(event.Changes)
		for _, change := range event.Changes {
			status := change.Status
			if len(status) == 0 {
				status = "unknown"
			}
			rp.statter.IncCounter(rp.getStatKey("membership-set."+status), nil, 1)
		}
		mc, err := rp.CountReachableMembers()
		if err != nil {
			rp.logger.Errorf("unable to count members of the ring for statting: %q", err)
		} else {
			rp.statter.UpdateGauge(rp.getStatKey("num-members"), nil, int64(mc))
		}
		rp.statter.IncCounter(rp.getStatKey("updates"), nil, int64(len(event.Changes)))

	case swim.FullSyncEvent:
		rp.statter.IncCounter(rp.getStatKey("full-sync"), nil, 1)

	case swim.StartReverseFullSyncEvent:
		rp.statter.IncCounter(rp.getStatKey("full-sync.reverse"), nil, 1)

	case swim.OmitReverseFullSyncEvent:
		rp.statter.IncCounter(rp.getStatKey("full-sync.reverse-omitted"), nil, 1)

	case swim.RedundantReverseFullSyncEvent:
		rp.statter.IncCounter(rp.getStatKey("full-sync.redundant-reverse"), nil, 1)

	case swim.MaxPAdjustedEvent:
		rp.statter.UpdateGauge(rp.getStatKey("max-piggyback"), nil, int64(event.NewPCount))

	case swim.JoinReceiveEvent:
		rp.statter.IncCounter(rp.getStatKey("join.recv"), nil, 1)

	case swim.JoinCompleteEvent:
		rp.statter.IncCounter(rp.getStatKey("join.complete"), nil, 1)
		rp.statter.IncCounter(rp.getStatKey("join.succeeded"), nil, 1)
		rp.statter.RecordTimer(rp.getStatKey("join"), nil, event.Duration)

	case swim.AddJoinListEvent:
		rp.statter.RecordTimer(rp.getStatKey("join.add-join-list"), nil, event.Duration)

	case swim.PingSendEvent:
		rp.statter.IncCounter(rp.getStatKey("ping.send"), nil, 1)

	case swim.PingSendCompleteEvent:
		rp.statter.RecordTimer(rp.getStatKey("ping"), nil, event.Duration)

	case swim.PingReceiveEvent:
		rp.statter.IncCounter(rp.getStatKey("ping.recv"), nil, 1)

	case swim.PingRequestsSendEvent:
		rp.statter.IncCounter(rp.getStatKey("ping-req.send"), nil, 1)
		rp.statter.IncCounter(rp.getStatKey("ping-req.other-members"), nil, int64(len(event.Peers)))

	case swim.PingRequestsSendCompleteEvent:
		rp.statter.RecordTimer(rp.getStatKey("ping-req"), nil, event.Duration)

	case swim.PingRequestReceiveEvent:
		rp.statter.IncCounter(rp.getStatKey("ping-req.recv"), nil, 1)

	case swim.PingRequestPingEvent:
		rp.statter.RecordTimer(rp.getStatKey("ping-req-ping"), nil, event.Duration)

	case swim.ProtocolDelayComputeEvent:
		rp.statter.RecordTimer(rp.getStatKey("protocol.delay"), nil, event.Duration)

	case swim.ProtocolFrequencyEvent:
		rp.statter.RecordTimer(rp.getStatKey("protocol.frequency"), nil, event.Duration)

	case swim.ChecksumComputeEvent:
		rp.statter.RecordTimer(rp.getStatKey("compute-checksum"), nil, event.Duration)
		rp.statter.UpdateGauge(rp.getStatKey("checksum"), nil, int64(event.Checksum))
		rp.statter.IncCounter(rp.getStatKey("membership.checksum-computed"), nil, 1)

	case swim.ChangesCalculatedEvent:
		rp.statter.UpdateGauge(rp.getStatKey("changes.disseminate"), nil, int64(len(event.Changes)))

	case swim.ChangeFilteredEvent:
		rp.statter.IncCounter(rp.getStatKey("filtered-change"), nil, 1)

	case swim.JoinFailedEvent:
		rp.statter.IncCounter(rp.getStatKey("join.failed."+string(event.Reason)), nil, 1)

	case swim.JoinTriesUpdateEvent:
		rp.statter.UpdateGauge(rp.getStatKey("join.retries"), nil, int64(event.Retries))

	case swim.MakeNodeStatusEvent:
		rp.statter.IncCounter(rp.getStatKey("make-"+event.Status), nil, 1)

	case swim.RequestBeforeReadyEvent:
		rp.statter.IncCounter(rp.getStatKey("not-ready."+string(event.Endpoint)), nil, 1)

	case swim.DiscoHealEvent:
		rp.statter.IncCounter(rp.getStatKey("heal.triggered"), nil, 1)

	case swim.AttemptHealEvent:
		rp.statter.IncCounter(rp.getStatKey("heal.attempt"), nil, 1)

	case swim.RefuteUpdateEvent:
		rp.statter.IncCounter(rp.getStatKey("refuted-update"), nil, 1)

	case events.RingChecksumEvent:
		rp.statter.IncCounter(rp.getStatKey("ring.checksum-computed"), nil, 1)
		rp.statter.UpdateGauge(rp.getStatKey("ring.checksum"), nil, int64((event.NewChecksum)))

	case events.RingChangedEvent:
		added := int64(len(event.ServersAdded))
		removed := int64(len(event.ServersRemoved))
		rp.statter.IncCounter(rp.getStatKey("ring.server-added"), nil, added)
		rp.statter.IncCounter(rp.getStatKey("ring.server-removed"), nil, removed)
		rp.statter.IncCounter(rp.getStatKey("ring.changed"), nil, 1)

	case forward.RequestForwardedEvent:
		rp.statter.IncCounter(rp.getStatKey("requestProxy.egress"), nil, 1)

	case forward.InflightRequestsChangedEvent:
		rp.statter.UpdateGauge(rp.getStatKey("requestProxy.inflight"), nil, event.Inflight)

	case forward.InflightRequestsMiscountEvent:
		rp.statter.IncCounter(rp.getStatKey("requestProxy.miscount."+string(event.Operation)), nil, 1)

	case forward.FailedEvent:
		rp.statter.IncCounter(rp.getStatKey("requestProxy.send.error"), nil, 1)

	case forward.SuccessEvent:
		rp.statter.IncCounter(rp.getStatKey("requestProxy.send.success"), nil, 1)

	case forward.MaxRetriesEvent:
		rp.statter.IncCounter(rp.getStatKey("requestProxy.retry.failed"), nil, 1)

	case forward.RetryAttemptEvent:
		rp.statter.IncCounter(rp.getStatKey("requestProxy.retry.attempted"), nil, 1)

	case forward.RetryAbortEvent:
		rp.statter.IncCounter(rp.getStatKey("requestProxy.retry.aborted"), nil, 1)

	case forward.RerouteEvent:
		me, _ := rp.WhoAmI()
		if event.NewDestination == me {
			rp.statter.IncCounter(rp.getStatKey("requestProxy.retry.reroute.local"), nil, 1)
		} else {
			rp.statter.IncCounter(rp.getStatKey("requestProxy.retry.reroute.remote"), nil, 1)
		}

	case forward.RetrySuccessEvent:
		rp.statter.IncCounter(rp.getStatKey("requestProxy.retry.succeeded"), nil, 1)
	}
}

func (rp *Ringpop) handleChanges(changes []swim.Change) {
	var serversToAdd, serversToRemove []string

	for _, change := range changes {
		switch change.Status {
		case swim.Alive, swim.Suspect:
			serversToAdd = append(serversToAdd, change.Address)
		case swim.Faulty, swim.Leave, swim.Tombstone:
			serversToRemove = append(serversToRemove, change.Address)
		}
	}

	rp.ring.AddRemoveServers(serversToAdd, serversToRemove)
}

//= = = = = = = = = = = = = = = = = = = = = = = = = = = = = = = = = = = = = = =
//
//	Ring
//
//= = = = = = = = = = = = = = = = = = = = = = = = = = = = = = = = = = = = = = =

// Checksum returns the current checksum of this Ringpop instance's hashring.
func (rp *Ringpop) Checksum() (uint32, error) {
	if !rp.Ready() {
		return 0, ErrNotBootstrapped
	}
	return rp.ring.Checksum(), nil
}

// Lookup returns the address of the server in the ring that is responsible
// for the specified key. It returns an error if the Ringpop instance is not
// yet initialized/bootstrapped.
func (rp *Ringpop) Lookup(key string) (string, error) {
	if !rp.Ready() {
		return "", ErrNotBootstrapped
	}

	startTime := time.Now()

	dest, success := rp.ring.Lookup(key)

	duration := time.Now().Sub(startTime)
	rp.statter.RecordTimer(rp.getStatKey("lookup"), nil, duration)

	rp.EmitEvent(events.LookupEvent{
		Key:      key,
		Duration: duration,
	})

	if !success {
		err := errors.New("could not find destination for key")
		rp.logger.WithField("key", key).Warn(err)
		return "", err
	}

	return dest, nil
}

// LookupN returns the addresses of all the servers in the ring that are
// responsible for the specified key. It returns an error if the Ringpop
// instance is not yet initialized/bootstrapped.
func (rp *Ringpop) LookupN(key string, n int) ([]string, error) {
	if !rp.Ready() {
		return nil, ErrNotBootstrapped
	}
	startTime := time.Now()

	destinations := rp.ring.LookupN(key, n)

	duration := time.Now().Sub(startTime)
	rp.statter.RecordTimer(rp.getStatKey(fmt.Sprintf("lookupn.%d", n)), nil, duration)

	rp.EmitEvent(events.LookupNEvent{
		Key:      key,
		N:        n,
		Duration: duration,
	})

	if len(destinations) == 0 {
		err := errors.New("could not find destinations for key")
		rp.logger.WithField("key", key).Warn(err)
		return destinations, err
	}

	return destinations, nil
}

func (rp *Ringpop) ringEvent(e interface{}) {
	rp.HandleEvent(e)
}

// GetReachableMembers returns a slice of members currently in this instance's
// active membership list that match all provided predicates.
func (rp *Ringpop) GetReachableMembers(predicates ...swim.MemberPredicate) ([]string, error) {
	if !rp.Ready() {
		return nil, ErrNotBootstrapped
	}

	members := rp.node.GetReachableMembers(predicates...)

	addresses := make([]string, 0, len(members))
	for _, member := range members {
		addresses = append(addresses, member.Address)
	}
	return addresses, nil
}

// CountReachableMembers returns the number of members currently in this
// instance's active membership list that match all provided predicates.
func (rp *Ringpop) CountReachableMembers(predicates ...swim.MemberPredicate) (int, error) {
	if !rp.Ready() {
		return 0, ErrNotBootstrapped
	}
	return rp.node.CountReachableMembers(predicates...), nil
}

//= = = = = = = = = = = = = = = = = = = = = = = = = = = = = = = = = = = = = = =
//
//	Stats
//
//= = = = = = = = = = = = = = = = = = = = = = = = = = = = = = = = = = = = = = =

func (rp *Ringpop) getStatKey(key string) string {
	rp.stats.Lock()
	rpKey, ok := rp.stats.keys[key]
	if !ok {
		rpKey = fmt.Sprintf("%s.%s", rp.stats.prefix, key)
		rp.stats.keys[key] = rpKey
	}
	rp.stats.Unlock()

	return rpKey
}

//= = = = = = = = = = = = = = = = = = = = = = = = = = = = = = = = = = = = = = =
//
//	Forwarding
//
//= = = = = = = = = = = = = = = = = = = = = = = = = = = = = = = = = = = = = = =

// HandleOrForward returns true if the request should be handled locally, or false
// if it should be forwarded to a different node. If false is returned, forwarding
// is taken care of internally by the method, and, if no error has occured, the
// response is written in the provided response field.
func (rp *Ringpop) HandleOrForward(key string, request []byte, response *[]byte, service, endpoint string,
	format tchannel.Format, opts *forward.Options) (bool, error) {

	if !rp.Ready() {
		return false, ErrNotBootstrapped
	}

	dest, err := rp.Lookup(key)
	if err != nil {
		return false, err
	}

	identity, err := rp.WhoAmI()
	if err != nil {
		return false, err
	}

	if dest == identity {
		return true, nil
	}

	res, err := rp.Forward(dest, []string{key}, request, service, endpoint, format, opts)
	*response = res

	return false, err
}

// Forward forwards the request to given destination host and returns the response.
func (rp *Ringpop) Forward(dest string, keys []string, request []byte, service, endpoint string,
	format tchannel.Format, opts *forward.Options) ([]byte, error) {

	return rp.forwarder.ForwardRequest(request, dest, service, endpoint, keys, format, opts)
}

// Labels provides access to a mutator of ringpop Labels that will be shared on
// the membership. Changes made on the mutator are synchronized accross the
// cluster for other members to make local decisions on.
func (rp *Ringpop) Labels() (*swim.NodeLabels, error) {
	if !rp.Ready() {
		return nil, ErrNotBootstrapped
	}

	return rp.node.Labels(), nil
}

// SerializeThrift takes a thrift struct and returns the serialized bytes
// of that struct using the thrift binary protocol. This is a temporary
// measure before frames can forwarded directly past the endpoint to the proper
// destinaiton.
func SerializeThrift(s athrift.TStruct) ([]byte, error) {
	var b []byte
	var buffer = bytes.NewBuffer(b)

	transport := athrift.NewStreamTransportW(buffer)
	if err := s.Write(athrift.NewTBinaryProtocolTransport(transport)); err != nil {
		return nil, err
	}

	if err := transport.Flush(); err != nil {
		return nil, err
	}
	return buffer.Bytes(), nil
}

// DeserializeThrift takes a byte slice and attempts to write it into the
// given thrift struct using the thrift binary protocol. This is a temporary
// measure before frames can forwarded directly past the endpoint to the proper
// destinaiton.
func DeserializeThrift(b []byte, s athrift.TStruct) error {
	reader := bytes.NewReader(b)
	transport := athrift.NewStreamTransportR(reader)
	return s.Read(athrift.NewTBinaryProtocolTransport(transport))
}<|MERGE_RESOLUTION|>--- conflicted
+++ resolved
@@ -65,13 +65,8 @@
 	// events.EventRegistar
 	// mockery has troubles generating a working mock when the interface is
 	// embedded therefore the definitions are copied here.
-<<<<<<< HEAD
-	AddListener(events.EventListener)
-	RemoveListener(events.EventListener)
-=======
 	AddListener(events.EventListener) bool
 	RemoveListener(events.EventListener) bool
->>>>>>> 5a660931
 
 	// DEPRECATED, use AddListener (!) kept around for backwards compatibility
 	// but will start logging warnings
@@ -319,16 +314,12 @@
 	return time.Now().Sub(rp.startTime), nil
 }
 
-<<<<<<< HEAD
-// RegisterListener is DEPRECATED, use AddListener
-=======
 // RegisterListener is DEPRECATED, use AddListener. This function is kept around
 // for the time being to make sure that ringpop is a drop in replacement for
 // now. It should not be used by new projects, to accomplish this it will log a
 // warning message that the developer can understand. A release in the future
 // will remove this function completely which will cause a breaking change to
 // the ringpop public interface.
->>>>>>> 5a660931
 func (rp *Ringpop) RegisterListener(l events.EventListener) {
 	rp.logger.Warn("RegisterListener is deprecated, use AddListener")
 	rp.AddListener(l)
