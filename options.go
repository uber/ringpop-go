--- conflicted
+++ resolved
@@ -48,14 +48,12 @@
 	// StateTimeouts keeps the state transition timeouts for swim to use
 	StateTimeouts swim.StateTimeouts
 
-<<<<<<< HEAD
-	// SelfEvict holds the settings with regards to self eviction
-	SelfEvict swim.SelfEvictOptions
-=======
 	// LabelLimits keeps track of configured limits on labels. Among things the
 	// number of labels and the size of key and value can be configured.
 	LabelLimits swim.LabelOptions
->>>>>>> 8b1085ca
+
+	// SelfEvict holds the settings with regards to self eviction
+	SelfEvict swim.SelfEvictOptions
 }
 
 // An Option is a modifier functions that configure/modify a real Ringpop
@@ -289,7 +287,31 @@
 	}
 }
 
-<<<<<<< HEAD
+// LabelLimitCount limits the number of labels an application can set on this
+// node.
+func LabelLimitCount(count int) Option {
+	return func(r *Ringpop) error {
+		r.config.LabelLimits.Count = count
+		return nil
+	}
+}
+
+// LabelLimitKeySize limits the size that a key of a label can be.
+func LabelLimitKeySize(size int) Option {
+	return func(r *Ringpop) error {
+		r.config.LabelLimits.KeySize = size
+		return nil
+	}
+}
+
+// LabelLimitValueSize limits the size that a value of a label can be.
+func LabelLimitValueSize(size int) Option {
+	return func(r *Ringpop) error {
+		r.config.LabelLimits.ValueSize = size
+		return nil
+	}
+}
+
 // SelfEvictDisablePing configures if ringpop should disable actively pinging
 // other members when it evicts itself from the network. It is not advised to
 // disable the ping as it might cause the suspicion time to still kick in since
@@ -299,18 +321,10 @@
 func SelfEvictDisablePing(disabled bool) Option {
 	return func(r *Ringpop) error {
 		r.config.SelfEvict.DisablePing = disabled
-=======
-// LabelLimitCount limits the number of labels an application can set on this
-// node.
-func LabelLimitCount(count int) Option {
-	return func(r *Ringpop) error {
-		r.config.LabelLimits.Count = count
->>>>>>> 8b1085ca
-		return nil
-	}
-}
-
-<<<<<<< HEAD
+		return nil
+	}
+}
+
 // SelfEvictPingRatio configures the maximum percentage/ratio of the members to
 // actively ping while self evicting. A bigger ratio would allow for bigger
 // batch sizes during restarts without the self eviction being lost due to all
@@ -322,20 +336,6 @@
 func SelfEvictPingRatio(ratio float64) Option {
 	return func(r *Ringpop) error {
 		r.config.SelfEvict.PingRatio = ratio
-=======
-// LabelLimitKeySize limits the size that a key of a label can be.
-func LabelLimitKeySize(size int) Option {
-	return func(r *Ringpop) error {
-		r.config.LabelLimits.KeySize = size
-		return nil
-	}
-}
-
-// LabelLimitValueSize limits the size that a value of a label can be.
-func LabelLimitValueSize(size int) Option {
-	return func(r *Ringpop) error {
-		r.config.LabelLimits.ValueSize = size
->>>>>>> 8b1085ca
 		return nil
 	}
 }
