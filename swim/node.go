--- conflicted
+++ resolved
@@ -158,19 +158,15 @@
 	MemberStats() MemberStats
 	ProtocolStats() ProtocolStats
 	Ready() bool
-<<<<<<< HEAD
-	RegisterListener(l events.EventListener)
+
+	AddListener(events.EventListener) bool
+	RemoveListener(events.EventListener) bool
 
 	// swim.SelfEvict
 	// mockery has troubles generating a working mock when the interface is
 	// embedded therefore the definitions are copied here.
 	RegisterSelfEvictHook(hooks SelfEvictHook) error
 	SelfEvict() error
-=======
-
-	AddListener(events.EventListener) bool
-	RemoveListener(events.EventListener) bool
->>>>>>> 8b1085ca
 }
 
 // A Node is a SWIM member
