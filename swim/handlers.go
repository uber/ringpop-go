// Copyright (c) 2015 Uber Technologies, Inc.
//
// Permission is hereby granted, free of charge, to any person obtaining a copy
// of this software and associated documentation files (the "Software"), to deal
// in the Software without restriction, including without limitation the rights
// to use, copy, modify, merge, publish, distribute, sublicense, and/or sell
// copies of the Software, and to permit persons to whom the Software is
// furnished to do so, subject to the following conditions:
//
// The above copyright notice and this permission notice shall be included in
// all copies or substantial portions of the Software.
//
// THE SOFTWARE IS PROVIDED "AS IS", WITHOUT WARRANTY OF ANY KIND, EXPRESS OR
// IMPLIED, INCLUDING BUT NOT LIMITED TO THE WARRANTIES OF MERCHANTABILITY,
// FITNESS FOR A PARTICULAR PURPOSE AND NONINFRINGEMENT. IN NO EVENT SHALL THE
// AUTHORS OR COPYRIGHT HOLDERS BE LIABLE FOR ANY CLAIM, DAMAGES OR OTHER
// LIABILITY, WHETHER IN AN ACTION OF CONTRACT, TORT OR OTHERWISE, ARISING FROM,
// OUT OF OR IN CONNECTION WITH THE SOFTWARE OR THE USE OR OTHER DEALINGS IN
// THE SOFTWARE.

package swim

import (
	"errors"

	log "github.com/uber-common/bark"
	"github.com/uber/tchannel-go/json"
	"golang.org/x/net/context"
)

// emptyArg is a blank arguments used as filler for making TChannel calls that
// require nothing to be passed to TChannel's arg3.
type emptyArg struct{}

// Endpoint is an identifier for an internal swim endpoint
type Endpoint string

const (
	// PingEndpoint is the identifier for /protocol/ping
	PingEndpoint Endpoint = "ping"

	// PingReqEndpoint is the identifier for /protocol/ping-req
	PingReqEndpoint Endpoint = "ping-req"
)

// Status contains a status string of the response from a handler.
type Status struct {
	Status string `json:"status"`
}

// HealResponse contains a list of nodes where healing was attempted
type HealResponse struct {
	Targets []string `json:"targets"`
	Error   string   `json:"error"`
}

// notImplementedHandler is a dummy handler that returns an error explaining
// this method is not implemented.
func notImplementedHandler(ctx json.Context, req *emptyArg) (*emptyArg, error) {
	return nil, errors.New("handler not implemented")
}

func (n *Node) registerHandlers() error {
	handlers := map[string]interface{}{
<<<<<<< HEAD
		"/protocol/join":      n.joinHandler,
		"/protocol/ping":      n.pingHandler,
		"/protocol/ping-req":  n.pingRequestHandler,
		"/admin/debugSet":     notImplementedHandler,
		"/admin/debugClear":   notImplementedHandler,
		"/admin/gossip":       n.gossipHandler, // Deprecated
		"/admin/gossip/start": n.gossipHandlerStart,
		"/admin/gossip/stop":  n.gossipHandlerStop,
		"/admin/tick":         n.tickHandler, // Deprecated
		"/admin/gossip/tick":  n.tickHandler,
		"/admin/member/leave": n.adminLeaveHandler,
		"/admin/member/join":  n.adminJoinHandler,
		"/admin/reap":         n.reapFaultyMembersHandler,
=======
		"/protocol/join":             n.joinHandler,
		"/protocol/ping":             n.pingHandler,
		"/protocol/ping-req":         n.pingRequestHandler,
		"/admin/debugSet":            notImplementedHandler,
		"/admin/debugClear":          notImplementedHandler,
		"/admin/gossip":              n.gossipHandler, // Deprecated
		"/admin/gossip/start":        n.gossipHandlerStart,
		"/admin/gossip/stop":         n.gossipHandlerStop,
		"/admin/healpartition/disco": n.discoverProviderHealerHandler,
		"/admin/tick":                n.tickHandler, // Deprecated
		"/admin/gossip/tick":         n.tickHandler,
		"/admin/member/leave":        n.adminLeaveHandler,
		"/admin/member/join":         n.adminJoinHandler,
>>>>>>> 4a65614b
	}

	return json.Register(n.channel, handlers, n.errorHandler)
}

func (n *Node) joinHandler(ctx json.Context, req *joinRequest) (*joinResponse, error) {
	res, err := handleJoin(n, req)
	if err != nil {
		n.logger.WithFields(log.Fields{
			"error":       err,
			"joinRequest": req,
		}).Debug("invalid join request received")
		return nil, err
	}

	return res, nil
}

func (n *Node) pingHandler(ctx json.Context, req *ping) (*ping, error) {
	return handlePing(n, req)
}

func (n *Node) pingRequestHandler(ctx json.Context, req *pingRequest) (*pingResponse, error) {
	return handlePingRequest(n, req)
}

func (n *Node) gossipHandler(ctx json.Context, req *emptyArg) (*emptyArg, error) {
	switch n.gossip.Stopped() {
	case true:
		n.gossip.Start()
	case false:
		n.gossip.Stop()
	}

	return &emptyArg{}, nil
}

func (n *Node) gossipHandlerStart(ctx json.Context, req *emptyArg) (*emptyArg, error) {
	n.gossip.Start()
	return &emptyArg{}, nil
}

func (n *Node) gossipHandlerStop(ctx json.Context, req *emptyArg) (*emptyArg, error) {
	n.gossip.Stop()
	return &emptyArg{}, nil
}

func (n *Node) discoverProviderHealerHandler(ctx json.Context, req *emptyArg) (*HealResponse, error) {
	targets, err := n.healer.Heal()
	msg := ""
	if err != nil {
		msg = err.Error()
	}
	return &HealResponse{Targets: targets, Error: msg}, nil
}

func (n *Node) tickHandler(ctx json.Context, req *emptyArg) (*ping, error) {
	n.gossip.ProtocolPeriod()
	return &ping{Checksum: n.memberlist.Checksum()}, nil
}

func (n *Node) adminJoinHandler(ctx json.Context, req *emptyArg) (*Status, error) {
	n.memberlist.Reincarnate()
	return &Status{Status: "rejoined"}, nil
}

func (n *Node) adminLeaveHandler(ctx json.Context, req *emptyArg) (*Status, error) {
	n.memberlist.MakeLeave(n.address, n.memberlist.local.incarnation())
	return &Status{Status: "ok"}, nil
}

func (n *Node) reapFaultyMembersHandler(ctx json.Context, req *emptyArg) (*Status, error) {
	members := n.memberlist.GetMembers()
	for _, member := range members {
		if member.Status == Faulty {
			// declare all faulty members as tombstone
			n.memberlist.MakeTombstone(member.Address, member.Incarnation)
		}
	}
	return &Status{Status: "ok"}, nil
}

// errorHandler is called when one of the handlers returns an error.
func (n *Node) errorHandler(ctx context.Context, err error) {
	n.logger.WithField("error", err).Info("error occurred")
}<|MERGE_RESOLUTION|>--- conflicted
+++ resolved
@@ -62,21 +62,6 @@
 
 func (n *Node) registerHandlers() error {
 	handlers := map[string]interface{}{
-<<<<<<< HEAD
-		"/protocol/join":      n.joinHandler,
-		"/protocol/ping":      n.pingHandler,
-		"/protocol/ping-req":  n.pingRequestHandler,
-		"/admin/debugSet":     notImplementedHandler,
-		"/admin/debugClear":   notImplementedHandler,
-		"/admin/gossip":       n.gossipHandler, // Deprecated
-		"/admin/gossip/start": n.gossipHandlerStart,
-		"/admin/gossip/stop":  n.gossipHandlerStop,
-		"/admin/tick":         n.tickHandler, // Deprecated
-		"/admin/gossip/tick":  n.tickHandler,
-		"/admin/member/leave": n.adminLeaveHandler,
-		"/admin/member/join":  n.adminJoinHandler,
-		"/admin/reap":         n.reapFaultyMembersHandler,
-=======
 		"/protocol/join":             n.joinHandler,
 		"/protocol/ping":             n.pingHandler,
 		"/protocol/ping-req":         n.pingRequestHandler,
@@ -90,7 +75,7 @@
 		"/admin/gossip/tick":         n.tickHandler,
 		"/admin/member/leave":        n.adminLeaveHandler,
 		"/admin/member/join":         n.adminJoinHandler,
->>>>>>> 4a65614b
+		"/admin/reap":                n.reapFaultyMembersHandler,
 	}
 
 	return json.Register(n.channel, handlers, n.errorHandler)
