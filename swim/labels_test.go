package swim

import (
<<<<<<< HEAD
	"strings"
	"testing"

	"github.com/stretchr/testify/assert"
)

var (
	fixtureExceedKeySize         = strings.Repeat("a", 33)
	fixtureExceedKeySizeInternal = labelsInternalNamespacePrefix + strings.Repeat("a", 33)
	fixtureExceedValueSize       = strings.Repeat("b", 129)

	fixtureLabelsOneNew = map[string]string{
		"newkey": "some value",
	}

	fixtureLabelsOneOverwrite = map[string]string{
		"key1": "new value for 1",
	}

	fixtureLabelsInternalNew = map[string]string{
		"__internal2": "internal value2",
	}

	fixtureLabelsCombinationNew = map[string]string{
		"newkey":      "some value",
		"__internal2": "internal value2",
	}

	fixtureLabelsCombinationOverwrite = map[string]string{
		"key1":        "new value for 1",
		"__internal1": "internal value1",
	}

	fixtureLabelsRoom = map[string]string{
		"key1": "value1",
		"key2": "value2",
		"key3": "value3",
		"key4": "value4",
	}

	fixtureLabelsRoomWithInternal = map[string]string{
		"key1":        "value1",
		"key2":        "value2",
		"key3":        "value3",
		"key4":        "value4",
		"__internal1": "internal value1",
	}

	fixtureExactLabels = map[string]string{
		"key1": "value1",
		"key2": "value2",
		"key3": "value3",
		"key4": "value4",
		"key5": "value5",
	}

	fixtureExactLabelsWithInternal = map[string]string{
		"key1":        "value1",
		"key2":        "value2",
		"key3":        "value3",
		"key4":        "value4",
		"key5":        "value5",
		"__internal1": "internal value1",
	}

	fixtureTooBigLabels = map[string]string{
		"key1": "value1",
		"key2": "value2",
		"key3": "value3",
		"key4": "value4",
		"key5": "value5",
		"key6": "value6",
	}

	fixtureTooBigLabelsWithInternal = map[string]string{
		"key1":        "value1",
		"key2":        "value2",
		"key3":        "value3",
		"key4":        "value4",
		"key5":        "value5",
		"key6":        "value6",
		"__internal1": "internal value1",
	}

	fixtureLabelOptions = LabelOptions{
		KeySize:   32,
		ValueSize: 128,
		Count:     5,
	}
=======
	"testing"

	"github.com/stretchr/testify/assert"
	"github.com/stretchr/testify/require"
>>>>>>> 42cd008f
)

var isInternalLabelTests = []struct {
	key      string
	internal bool
}{
	{"hello", false},
	{"__hello", true},
	{"__hello__", true},
	{"_hello", false},
	{"h__ello", false},
	{"hello__", false},
	{"_h_ello", false},
}

func TestIsInternalLabel(t *testing.T) {
	for _, test := range isInternalLabelTests {
		assert.Equal(t, test.internal, isInternalLabel(test.key), test)
	}
}

func TestMergeLabelOptions(t *testing.T) {
	empty := LabelOptions{}
	merged := mergeLabelOptions(empty, fixtureLabelOptions)
	assert.Equal(t, fixtureLabelOptions, merged, "expected an empty LabelOptions struct to equal the fixtureLabelOptions when merged")

	onlyKeySize := LabelOptions{KeySize: 1}
	merged = mergeLabelOptions(onlyKeySize, fixtureLabelOptions)
	assert.Equal(t, 1, merged.KeySize, "expected the KeySize to be set to the value set in the optional LabelOptions")
	assert.Equal(t, fixtureLabelOptions.ValueSize, merged.ValueSize, "expected the ValueSize to be taken from the default options")
	assert.Equal(t, fixtureLabelOptions.Count, merged.Count, "expected the Count to be taken from the default options")

	onlyValueSize := LabelOptions{ValueSize: 1}
	merged = mergeLabelOptions(onlyValueSize, fixtureLabelOptions)
	assert.Equal(t, 1, merged.ValueSize, "expected the ValueSize to be set to the value set in the optional LabelOptions")
	assert.Equal(t, fixtureLabelOptions.KeySize, merged.KeySize, "expected the KeySize to be taken from the default options")
	assert.Equal(t, fixtureLabelOptions.Count, merged.Count, "expected the Count to be taken from the default options")

	onlyCount := LabelOptions{Count: 1}
	merged = mergeLabelOptions(onlyCount, fixtureLabelOptions)
	assert.Equal(t, 1, merged.Count, "expected the Count to be set to the value set in the optional LabelOptions")
	assert.Equal(t, fixtureLabelOptions.ValueSize, merged.ValueSize, "expected the ValueSize to be taken from the default options")
	assert.Equal(t, fixtureLabelOptions.KeySize, merged.KeySize, "expected the KeySize to be taken from the default options")
}

func TestLabelOptions_validateLabel(t *testing.T) {
	var err error

	err = fixtureLabelOptions.validateLabel(fixtureLabelsRoom, "newkey", "some value")
	assert.NoError(t, err, "expected to be able to add a label when there is room in the map")

	err = fixtureLabelOptions.validateLabel(fixtureLabelsRoomWithInternal, "newkey", "some value")
	assert.NoError(t, err, "expected to be able to add a label when there is room in the map (with internal)")

	err = fixtureLabelOptions.validateLabel(fixtureLabelsRoom, "key1", "new value for 1")
	assert.NoError(t, err, "expected to be able to overwrite a label when there is room")

	err = fixtureLabelOptions.validateLabel(fixtureLabelsRoomWithInternal, "key1", "new value for 1")
	assert.NoError(t, err, "expected to be able to overwrite a label when there is room (with internal)")

	err = fixtureLabelOptions.validateLabel(fixtureExactLabels, "newkey", "some value")
	assert.Error(t, err, "expected an error when adding a new key to a map that is at capacity")

	err = fixtureLabelOptions.validateLabel(fixtureExactLabelsWithInternal, "newkey", "some value")
	assert.Error(t, err, "expected an error when adding a new key to a map that is at capacity (with internal)")

	err = fixtureLabelOptions.validateLabel(fixtureExactLabels, "key1", "new value for 1")
	assert.NoError(t, err, "expected to be able to overwrite a label even though the map is at capacity")

	err = fixtureLabelOptions.validateLabel(fixtureExactLabelsWithInternal, "key1", "new value for 1")
	assert.NoError(t, err, "expected to be able to overwrite a label even though the map is at capacity (with internal)")

	err = fixtureLabelOptions.validateLabel(fixtureTooBigLabels, "newkey", "some value")
	assert.Error(t, err, "expected an error when adding a new key to a map that is over capacity")

	err = fixtureLabelOptions.validateLabel(fixtureTooBigLabelsWithInternal, "newkey", "some value")
	assert.Error(t, err, "expected an error when adding a new key to a map that is over capacity (with internal)")

	err = fixtureLabelOptions.validateLabel(fixtureTooBigLabels, "key1", "new value for 1")
	assert.NoError(t, err, "expected no error when overwriting a key on a map that is over capacity")

	err = fixtureLabelOptions.validateLabel(fixtureTooBigLabelsWithInternal, "key1", "new value for 1")
	assert.NoError(t, err, "expected no error when overwriting a key on a map that is over capacity (with internal)")

	// make sure that internal labels are still accepted to allow for ringpop internals to proceed
	err = fixtureLabelOptions.validateLabel(fixtureLabelsRoom, "__internal2", "internal value2")
	assert.NoError(t, err, "expected no error when adding a internal label when there is room in the map")

	err = fixtureLabelOptions.validateLabel(fixtureLabelsRoomWithInternal, "__internal2", "internal value2")
	assert.NoError(t, err, "expected no error when adding a internal label when there is room in the map (with internal)")

	err = fixtureLabelOptions.validateLabel(fixtureExactLabels, "__internal2", "internal value2")
	assert.NoError(t, err, "expected no error when adding a internal label to a map that is at capacity")

	err = fixtureLabelOptions.validateLabel(fixtureExactLabelsWithInternal, "__internal2", "internal value2")
	assert.NoError(t, err, "expected no error when adding a internal label to a map that is at capacity (with internal)")

	err = fixtureLabelOptions.validateLabel(fixtureTooBigLabels, "__internal2", "internal value2")
	assert.NoError(t, err, "expected no error when adding a internal label when the map is over capacity")

	err = fixtureLabelOptions.validateLabel(fixtureTooBigLabelsWithInternal, "__internal2", "internal value2")
	assert.NoError(t, err, "expected no error when adding a internal label when the map is over capacity (with internal)")

	// tests for key and value size exceeding
	err = fixtureLabelOptions.validateLabel(fixtureLabelsRoom, fixtureExceedKeySize, "some value")
	assert.Error(t, err, "expected error when the key length exceeds the configured length")

	err = fixtureLabelOptions.validateLabel(fixtureLabelsRoom, "newkey", fixtureExceedValueSize)
	assert.Error(t, err, "expected error when the value length exceeds the configured length")

	err = fixtureLabelOptions.validateLabel(fixtureLabelsRoom, fixtureExceedKeySizeInternal, "some value")
	assert.NoError(t, err, "expected no error when the key length exceeds the configured length for a internal key")

	err = fixtureLabelOptions.validateLabel(fixtureLabelsRoom, fixtureExceedKeySizeInternal, fixtureExceedValueSize)
	assert.NoError(t, err, "expected no error when the value length exceeds the configured length for a internal key")
}

func TestLabelOptions_validateLabels(t *testing.T) {
	var err error

	err = fixtureLabelOptions.validateLabels(fixtureLabelsRoom, fixtureLabelsOneNew)
	assert.NoError(t, err, "expected to be able to add a label when there is room in the map")

	err = fixtureLabelOptions.validateLabels(fixtureLabelsRoomWithInternal, fixtureLabelsOneNew)
	assert.NoError(t, err, "expected to be able to add a label when there is room in the map (with internal)")

	err = fixtureLabelOptions.validateLabels(fixtureLabelsRoom, fixtureLabelsOneOverwrite)
	assert.NoError(t, err, "expected to be able to overwrite a label when there is room")

	err = fixtureLabelOptions.validateLabels(fixtureLabelsRoomWithInternal, fixtureLabelsOneOverwrite)
	assert.NoError(t, err, "expected to be able to overwrite a label when there is room (with internal)")

	err = fixtureLabelOptions.validateLabels(fixtureExactLabels, fixtureLabelsOneNew)
	assert.Error(t, err, "expected an error when adding a new key to a map that is at capacity")

	err = fixtureLabelOptions.validateLabels(fixtureExactLabelsWithInternal, fixtureLabelsOneNew)
	assert.Error(t, err, "expected an error when adding a new key to a map that is at capacity (with internal)")

	err = fixtureLabelOptions.validateLabels(fixtureExactLabels, fixtureLabelsOneOverwrite)
	assert.NoError(t, err, "expected to be able to overwrite a label even though the map is at capacity")

	err = fixtureLabelOptions.validateLabels(fixtureExactLabelsWithInternal, fixtureLabelsOneOverwrite)
	assert.NoError(t, err, "expected to be able to overwrite a label even though the map is at capacity (with internal)")

	err = fixtureLabelOptions.validateLabels(fixtureTooBigLabels, fixtureLabelsOneNew)
	assert.Error(t, err, "expected an error when adding a new key to a map that is over capacity")

	err = fixtureLabelOptions.validateLabels(fixtureTooBigLabelsWithInternal, fixtureLabelsOneNew)
	assert.Error(t, err, "expected an error when adding a new key to a map that is over capacity (with internal)")

	err = fixtureLabelOptions.validateLabels(fixtureTooBigLabels, fixtureLabelsOneOverwrite)
	assert.NoError(t, err, "expected no error when overwriting a key on a map that is over capacity")

	err = fixtureLabelOptions.validateLabels(fixtureTooBigLabelsWithInternal, fixtureLabelsOneOverwrite)
	assert.NoError(t, err, "expected no error when overwriting a key on a map that is over capacity (with internal)")

	// make sure that internal labels are still accepted to allow for ringpop internals to proceed
	err = fixtureLabelOptions.validateLabels(fixtureLabelsRoom, fixtureLabelsInternalNew)
	assert.NoError(t, err, "expected no error when adding a internal label when there is room in the map")

	err = fixtureLabelOptions.validateLabels(fixtureLabelsRoomWithInternal, fixtureLabelsInternalNew)
	assert.NoError(t, err, "expected no error when adding a internal label when there is room in the map (with internal)")

	err = fixtureLabelOptions.validateLabels(fixtureExactLabels, fixtureLabelsInternalNew)
	assert.NoError(t, err, "expected no error when adding a internal label to a map that is at capacity")

	err = fixtureLabelOptions.validateLabels(fixtureExactLabelsWithInternal, fixtureLabelsInternalNew)
	assert.NoError(t, err, "expected no error when adding a internal label to a map that is at capacity (with internal)")

	err = fixtureLabelOptions.validateLabels(fixtureTooBigLabels, fixtureLabelsInternalNew)
	assert.NoError(t, err, "expected no error when adding a internal label when the map is over capacity")

	err = fixtureLabelOptions.validateLabels(fixtureTooBigLabelsWithInternal, fixtureLabelsInternalNew)
	assert.NoError(t, err, "expected no error when adding a internal label when the map is over capacity (with internal)")

	// tests for key and value size exceeding
	err = fixtureLabelOptions.validateLabels(fixtureLabelsRoom, map[string]string{fixtureExceedKeySize: "some value"})
	assert.Error(t, err, "expected error when the key length exceeds the configured length")

	err = fixtureLabelOptions.validateLabels(fixtureLabelsRoom, map[string]string{"newkey": fixtureExceedValueSize})
	assert.Error(t, err, "expected error when the value length exceeds the configured length")

	err = fixtureLabelOptions.validateLabels(fixtureLabelsRoom, map[string]string{fixtureExceedKeySizeInternal: "some value"})
	assert.NoError(t, err, "expected no error when the key length exceeds the configured length for a internal key")

	err = fixtureLabelOptions.validateLabels(fixtureLabelsRoom, map[string]string{fixtureExceedKeySizeInternal: fixtureExceedValueSize})
	assert.NoError(t, err, "expected no error when the value length exceeds the configured length for a internal key")

	// tests for a combination of both internal an non internal labels
	err = fixtureLabelOptions.validateLabels(fixtureLabelsRoom, fixtureLabelsCombinationNew)
	assert.NoError(t, err, "expected to be able to add a combination of new internal and non internal labels in a map that has room")

	err = fixtureLabelOptions.validateLabels(fixtureLabelsRoomWithInternal, fixtureLabelsCombinationNew)
	assert.NoError(t, err, "expected to be able to add a combination of new internal and non internal labels in a map that has room (with internal)")

	err = fixtureLabelOptions.validateLabels(fixtureExactLabels, fixtureLabelsCombinationNew)
	assert.Error(t, err, "expected error when adding a combination of new internal and non internal labels in a map that is at capacity")

	err = fixtureLabelOptions.validateLabels(fixtureExactLabelsWithInternal, fixtureLabelsCombinationNew)
	assert.Error(t, err, "expected error when adding a combination of new internal and non internal labels in a map that is at capacity (with internal)")

	err = fixtureLabelOptions.validateLabels(fixtureTooBigLabels, fixtureLabelsCombinationNew)
	assert.Error(t, err, "expected error when adding a combination of new internal and non internal labels in a map that is at over capacity")

	err = fixtureLabelOptions.validateLabels(fixtureTooBigLabelsWithInternal, fixtureLabelsCombinationNew)
	assert.Error(t, err, "expected error when adding a combination of new internal and non internal labels in a map that is at over capacity (with internal)")

	err = fixtureLabelOptions.validateLabels(fixtureLabelsRoom, fixtureLabelsCombinationOverwrite)
	assert.NoError(t, err, "expected to be able to add a combination of existing internal and non internal labels in a map that has room")

	err = fixtureLabelOptions.validateLabels(fixtureLabelsRoomWithInternal, fixtureLabelsCombinationOverwrite)
	assert.NoError(t, err, "expected to be able to add a combination of existing internal and non internal labels in a map that has room (with internal)")

	err = fixtureLabelOptions.validateLabels(fixtureExactLabels, fixtureLabelsCombinationOverwrite)
	assert.NoError(t, err, "expected to be able to add a combination of existing internal and non internal labels in a map that is at capacity")

	err = fixtureLabelOptions.validateLabels(fixtureExactLabelsWithInternal, fixtureLabelsCombinationOverwrite)
	assert.NoError(t, err, "expected to be able to add a combination of existing internal and non internal labels in a map that is at capacity (with internal)")

	err = fixtureLabelOptions.validateLabels(fixtureTooBigLabels, fixtureLabelsCombinationOverwrite)
	assert.NoError(t, err, "expected to be able to add a combination of existing internal and non internal labels in a map that is at over capacity")

	err = fixtureLabelOptions.validateLabels(fixtureTooBigLabelsWithInternal, fixtureLabelsCombinationOverwrite)
	assert.NoError(t, err, "expected to be able to add a combination of existing internal and non internal labels in a map that is at over capacity (with internal)")
}

var countingLabelsTests = []struct {
	labels map[string]string
	count  int
}{
	{nil, 0},
	{map[string]string{}, 0},
	{map[string]string{"nonInternal": "hello"}, 1},
	{map[string]string{"__Internal": "world"}, 0},
	{map[string]string{"nonInternal": "hello", "__Internal": "world"}, 1},
}

func TestCountNonInternalLabels(t *testing.T) {
	for _, test := range countingLabelsTests {
		assert.Equal(t, test.count, countNonInternalLabels(test.labels))
	}

}

func TestNodeLabels(t *testing.T) {
	testNode := newChannelNode(t)
	defer testNode.Destroy()

	labels := testNode.node.Labels()
	require.NotNil(t, labels)

	err := labels.Set("hello", "world")
	assert.NoError(t, err, "expected no error when setting labels")

	value, has := labels.Get("hello")
	assert.True(t, has, "expected hello label to be set")
	assert.Equal(t, "world", value, "expected 'hello' label to be set to the value 'world'")

	m := labels.AsMap()
	assert.Equal(t, map[string]string{"hello": "world"}, m)

	removed, err := labels.Remove("hello")
	assert.NoError(t, err, "expected no error while removing the label with key 'hello'")
	assert.True(t, removed, "expected 'hello' label to be removed")

	value, has = labels.Get("hello")
	assert.False(t, has, "expected hello label to not be set after remove")
	assert.NotEqual(t, "world", value, "expected 'hello' label to not be set to the value 'world' after remove")
}

func TestNodeLabelsInternal(t *testing.T) {
	testNode := newChannelNode(t)
	defer testNode.Destroy()

	labels := testNode.node.Labels()
	require.NotNil(t, labels)

	err := labels.Set("__internal", "protected value")
	assert.Error(t, err, "expected error while setting an internal key via the public interface")

	value, has := labels.Get("__internal")
	assert.False(t, has, "expected the internal label to not be set")
	assert.NotEqual(t, "protected value", value, "expected the 'protected value' to not be returned after setting it gave an error")

	removed, err := labels.Remove("__internal")
	assert.Error(t, err, "expected error while removing an internal key via the public interface")
	assert.False(t, removed, "expected that not all labels have been removed")

}<|MERGE_RESOLUTION|>--- conflicted
+++ resolved
@@ -1,11 +1,11 @@
 package swim
 
 import (
-<<<<<<< HEAD
 	"strings"
 	"testing"
 
 	"github.com/stretchr/testify/assert"
+	"github.com/stretchr/testify/require"
 )
 
 var (
@@ -91,12 +91,6 @@
 		ValueSize: 128,
 		Count:     5,
 	}
-=======
-	"testing"
-
-	"github.com/stretchr/testify/assert"
-	"github.com/stretchr/testify/require"
->>>>>>> 42cd008f
 )
 
 var isInternalLabelTests = []struct {
