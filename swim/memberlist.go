// Copyright (c) 2015 Uber Technologies, Inc.
//
// Permission is hereby granted, free of charge, to any person obtaining a copy
// of this software and associated documentation files (the "Software"), to deal
// in the Software without restriction, including without limitation the rights
// to use, copy, modify, merge, publish, distribute, sublicense, and/or sell
// copies of the Software, and to permit persons to whom the Software is
// furnished to do so, subject to the following conditions:
//
// The above copyright notice and this permission notice shall be included in
// all copies or substantial portions of the Software.
//
// THE SOFTWARE IS PROVIDED "AS IS", WITHOUT WARRANTY OF ANY KIND, EXPRESS OR
// IMPLIED, INCLUDING BUT NOT LIMITED TO THE WARRANTIES OF MERCHANTABILITY,
// FITNESS FOR A PARTICULAR PURPOSE AND NONINFRINGEMENT. IN NO EVENT SHALL THE
// AUTHORS OR COPYRIGHT HOLDERS BE LIABLE FOR ANY CLAIM, DAMAGES OR OTHER
// LIABILITY, WHETHER IN AN ACTION OF CONTRACT, TORT OR OTHERWISE, ARISING FROM,
// OUT OF OR IN CONNECTION WITH THE SOFTWARE OR THE USE OR OTHER DEALINGS IN
// THE SOFTWARE.

package swim

import (
	"bytes"
	"encoding/json"
	"math/rand"
	"sort"
	"sync"
	"time"

	"github.com/benbjohnson/clock"
	"github.com/dgryski/go-farm"
	"github.com/uber-common/bark"
	"github.com/uber/ringpop-go/logging"
	"github.com/uber/ringpop-go/util"
)

// A memberlist contains the membership for a node
type memberlist struct {
	node  *Node
	local *Member

	members struct {
		list      []*Member
		byAddress map[string]*Member
		checksum  uint32
		sync.RWMutex
	}

	logger bark.Logger

	// TODO: rework locking in ringpop-go (see #113). Required for Update().

	// Updates to membership list and hash ring should happen atomically. We
	// could use members lock for that, but that introduces more deadlocks, so
	// making a short-term fix instead by adding another lock. Like said, this
	// is short-term, see github#113.
	sync.RWMutex
}

// newMemberlist returns a new member list
func newMemberlist(n *Node) *memberlist {
	m := &memberlist{
		node:   n,
		logger: logging.Logger("membership").WithField("local", n.address),

		// prepopulate the local member with its state
		local: &Member{
			Address:     n.Address(),
			Incarnation: nowInMillis(n.clock),
			Status:      Alive,
		},
	}

	m.members.byAddress = make(map[string]*Member)
	m.members.byAddress[m.local.Address] = m.local
	m.members.list = append(m.members.list, m.local)

	return m
}

func (m *memberlist) Checksum() uint32 {
	m.members.Lock()
	checksum := m.members.checksum
	m.members.Unlock()

	return checksum
}

// computes membership checksum
func (m *memberlist) ComputeChecksum() {
	startTime := time.Now()
	m.members.Lock()
	checksum := farm.Fingerprint32([]byte(m.genChecksumString()))
	oldChecksum := m.members.checksum
	m.members.checksum = checksum
	m.members.Unlock()

	if oldChecksum != checksum {
		m.logger.WithFields(bark.Fields{
			"checksum":    checksum,
			"oldChecksum": oldChecksum,
		}).Debug("ringpop membership computed new checksum")
	}

	m.node.emit(ChecksumComputeEvent{
		Duration:    time.Now().Sub(startTime),
		Checksum:    checksum,
		OldChecksum: oldChecksum,
	})
}

// generates string to use when computing checksum
func (m *memberlist) genChecksumString() string {
	var strings sort.StringSlice
	var buffer bytes.Buffer

	for _, member := range m.members.list {
		// Don't include Tombstone nodes in the checksum to avoid
		// bringing them back to life through full syncs
		if member.Status == Tombstone {
			continue
		}

		// collect the string from the member and add it to the list of strings
		member.checksumString(&buffer)
		strings = append(strings, buffer.String())
		// the buffer is reused for the next member and collection below
		buffer.Reset()
	}

	strings.Sort()

	for _, str := range strings {
		buffer.WriteString(str)
		buffer.WriteString(";")
	}

	return buffer.String()
}

// returns the member at a specific address
func (m *memberlist) Member(address string) (*Member, bool) {
	m.members.RLock()
	member, ok := m.members.byAddress[address]
	m.members.RUnlock()

	return member, ok
}

// RemoveMember removes the member from the membership list. If the membership has
// changed during this operation a new checksum will be computed.
func (m *memberlist) RemoveMember(address string) bool {
	m.members.Lock()
	member, hasMember := m.members.byAddress[address]
	if hasMember {
		delete(m.members.byAddress, address)
		for i, lMember := range m.members.list {
			if member == lMember {
				// a safe way to remove a pointer from a slice
				m.members.list, m.members.list[len(m.members.list)-1] = append(m.members.list[:i], m.members.list[i+1:]...), nil
				break
			}
		}
	}
	m.members.Unlock()

	if hasMember {
		// if we changed the membership recompute the actual checksum
		m.ComputeChecksum()
	}

	return hasMember
}

func (m *memberlist) MemberAt(i int) *Member {
	m.members.RLock()
	member := m.members.list[i]
	m.members.RUnlock()

	return member
}

func (m *memberlist) NumMembers() int {
	m.members.RLock()
	n := len(m.members.list)
	m.members.RUnlock()

	return n
}

// returns whether or not a member is pingable
func (m *memberlist) Pingable(member Member) bool {
	return member.Address != m.local.Address &&
		(member.Status == Alive || member.Status == Suspect)

}

// returns the number of pingable members in the memberlist
func (m *memberlist) NumPingableMembers() (n int) {
	m.members.RLock()
	for _, member := range m.members.list {
		if m.Pingable(*member) {
			n++
		}
	}
	m.members.RUnlock()

	return n
}

// returns n pingable members in the member list
func (m *memberlist) RandomPingableMembers(n int, excluding map[string]bool) []*Member {
	var members []*Member

	m.members.RLock()
	for _, member := range m.members.list {
		if m.Pingable(*member) && !excluding[member.Address] {
			members = append(members, member)
		}
	}
	m.members.RUnlock()

	// shuffle members and take first n
	members = shuffle(members)

	if n > len(members) {
		return members
	}
	return members[:n]
}

// returns an slice of (copied) members representing the current state of the
// membership. The membership will be filtered by the predicates provided.
func (m *memberlist) GetMembers(predicates ...MemberPredicate) (members []Member) {
	m.members.RLock()
	members = make([]Member, 0, len(m.members.list))
	for _, member := range m.members.list {
		if MemberMatchesPredicates(*member, predicates...) {
			members = append(members, *member)
		}
	}
	m.members.RUnlock()

	return
}

// bumpIncarnation will increase the incarnation number of the local member. It
// will also prepare the change needed to gossip the change to the rest of the
// network. This function does not update the checksum stored on the membership,
// this is the responsibility of the caller since more changes might be made at
// the same time.
func (m *memberlist) bumpIncarnation() Change {
	// reincarnate the local copy of the state of the node
	m.local.Incarnation = nowInMillis(m.node.clock)

	// create a change to disseminate around
	change := Change{}
	change.populateSource(m.local)
	change.populateSubject(m.local)

	return change
}

func (m *memberlist) MakeAlive(address string, incarnation int64) []Change {
	m.node.emit(MakeNodeStatusEvent{Alive})
	return m.MakeChange(address, incarnation, Alive)
}

func (m *memberlist) MakeSuspect(address string, incarnation int64) []Change {
	m.node.emit(MakeNodeStatusEvent{Suspect})
	return m.MakeChange(address, incarnation, Suspect)
}

func (m *memberlist) MakeFaulty(address string, incarnation int64) []Change {
	m.node.emit(MakeNodeStatusEvent{Faulty})
	return m.MakeChange(address, incarnation, Faulty)
}

func (m *memberlist) SetLocalStatus(status string) {
	m.members.Lock()
	m.local.Status = status
	m.members.Unlock()
	m.postLocalUpdate()
}

// SetLocalLabel sets the label identified by key to the new value. This
// operation is validated against the configured limits for labels and will
// return an ErrLabelSizeExceeded in the case this operation would alter the
// labels of the node in such a way that the configured limits are exceeded.
func (m *memberlist) SetLocalLabel(key, value string) error {
<<<<<<< HEAD
	if err := m.node.labelLimits.validateLabel(m.local.Labels, key, value); err != nil {
		// the labels operation violates the label limits that has been configured
		return err
	}

	m.members.Lock()

	// ensure that there is a labels map
	if m.local.Labels == nil {
		m.local.Labels = make(map[string]string)
	}

	old, had := m.local.Labels[key]

	// set the label
	m.local.Labels[key] = value
	m.members.Unlock()

	if !had || old != value {
		// postLocalUpdate reincarnates and starts gossipping the new state
		// which is only desired when a change to the local labels has been made
		m.postLocalUpdate()
	}

	// there was no error during the manipulation of labels
	return nil
=======
	return m.SetLocalLabels(map[string]string{key: value})
>>>>>>> de4d3009
}

// GetLocalLabel returns the value of a label set on the local node. Its second
// argument indicates if the key was present on the node or not
func (m *memberlist) GetLocalLabel(key string) (string, bool) {
	m.members.RLock()
	value, has := m.local.Labels[key]
	m.members.RUnlock()
	return value, has
}

// LocalLabelsAsMap copies the labels set on the local node into a map for the
// callee to use. Changes to this map will not be reflected in the labels kept
// by this node.
func (m *memberlist) LocalLabelsAsMap() map[string]string {
	m.members.RLock()
	defer m.members.RUnlock()
	if len(m.local.Labels) == 0 {
		return nil
	}

	cpy := make(map[string]string, len(m.local.Labels))
	for k, v := range m.local.Labels {
		cpy[k] = v
	}
	return cpy
}

// SetLocalLabels updates multiple labels at once. It will take all the labels
// that are set in the map passed to this function and overwrite the value with
// the value in the map. Keys that are not present in the provided map will
// remain in the labels of this node. The operation is guaranteed to succeed
// completely or not at all.
// Before any changes are made to the labels the input is validated against the
// configured limits on labels. This function will propagate any error that is
// returned by the validation of the label limits eg. ErrLabelSizeExceeded
func (m *memberlist) SetLocalLabels(labels map[string]string) error {
	if err := m.node.labelLimits.validateLabels(m.local.Labels, labels); err != nil {
		// the labels operation violates the label limits that has been configured
		return err
	}

	m.members.Lock()
	// ensure that there is a labels map
	if m.local.Labels == nil {
		m.local.Labels = make(map[string]string, len(labels))
	}

	// keep track if we made changes to the labels
	changes := false

	// copy the key-value pairs to our internal labels. By not setting the map
	// of labels to the Labels value of the local member we prevent removing labels
	// that the user did not specify in the new map.
	for key, value := range labels {
		old, had := m.local.Labels[key]
		m.local.Labels[key] = value

		if !had || old != value {
			changes = true
		}
	}

	m.members.Unlock()

	if changes {
		m.postLocalUpdate()
	}

	return nil
}

// RemoveLocalLabels removes the labels keyed by the keys from the local map of
// labels. When changes are made to the member state a reincarnation will be
// triggered and the new state of the member will be recorded in the disseminator
// and subsequently be gossiped around. It is a valid operation to remove non-
// existing keys. It returns true if all (and only all) labels have been removed.
func (m *memberlist) RemoveLocalLabels(keys ...string) bool {
	m.members.Lock()
	if len(m.local.Labels) == 0 || len(keys) == 0 {
		m.members.Unlock()
		// nothing to delete
		return false
	}

	any := false    // keep track if we at least removed one label
	removed := true // keep track if all labels are removed
	for _, key := range keys {
		_, has := m.local.Labels[key]
		delete(m.local.Labels, key)
		removed = removed && has
		any = any || has
	}

	m.members.Unlock()

	if any {
		// only reincarnate if there is a label removed
		m.postLocalUpdate()
	}
	return removed
}

// postLocalUpdate should be called after the local Member has been updated to
// make sure that its new state has a higher incarnation number and the change
// will be recorded as a change to gossip around.
func (m *memberlist) postLocalUpdate() {
	// bump our incarnation for this change to be accepted by all peers
	m.members.Lock()
	change := m.bumpIncarnation()
	m.members.Unlock()

	// since we changed our local state we need to update our checksum
	m.ComputeChecksum()

	changes := []Change{change}

	// kick in our updating mechanism
	m.node.handleChanges(changes)
	m.node.rollup.TrackUpdates(changes)
}

// MakeTombstone declares the node with the provided address in the tombstone state
// on the given incarnation number. If the incarnation number in the local memberlist
// is already higher than the incartation number provided in this function it is
// essentially a no-op. The list of changes that is returned is the actual list of
// changes that have been applied to the memberlist. It can be used to test if the
// tombstone declaration has been executed atleast to the local memberlist.
func (m *memberlist) MakeTombstone(address string, incarnation int64) []Change {
	m.node.emit(MakeNodeStatusEvent{Tombstone})
	return m.MakeChange(address, incarnation, Tombstone)
}

// Evict evicts a member from the memberlist. It prevents the local node to be evicted
// since that is undesired behavior.
func (m *memberlist) Evict(address string) {
	if m.local.Address == address {
		// We should not evict ourselves from the memberlist. This should not be reached, but we will make noise in the logs
		m.logger.Error("ringpop tried to evict the local member from the memberlist, action has been prevented")
		return
	}

	m.RemoveMember(address)
}

// makes a change to the member list
func (m *memberlist) MakeChange(address string, incarnation int64, status string) []Change {

	member, _ := m.Member(address)

	// create the new change based on information know to the memberlist
	var change Change
	change.populateSubject(member)
	change.populateSource(m.local)

	// Override values that are specific to the change we are making
	change.Address = address
	change.Incarnation = incarnation
	change.Status = status
	// Keep track of when the change was made
	change.Timestamp = util.Timestamp(time.Now())

	return m.ApplyChange(change)
}

func (m *memberlist) ApplyChange(c Change) []Change {
	applied := m.Update([]Change{c})

	if len(applied) > 0 {
		m.logger.WithFields(bark.Fields{
			"update": applied[0],
		}).Debugf("ringpop member declares other member %s", applied[0].Status)
	}

	return applied
}

// updates the member list with the slice of changes, applying selectively
func (m *memberlist) Update(changes []Change) (applied []Change) {
	if m.node.Stopped() || len(changes) == 0 {
		return nil
	}

	// validate incoming changes
	for i, change := range changes {
		changes[i] = change.validateIncoming()
	}

	m.node.emit(MemberlistChangesReceivedEvent{changes})

	m.Lock()

	// run through all changes received and figure out if they need to be accepted
	m.members.Lock()
	for _, change := range changes {
		member, has := m.members.byAddress[change.Address]

		// transform the change into a member that we can test against existing
		// members
		gossip := Member{}
		gossip.populateFromChange(&change)

		// test to see if we need to process the gossip
		if shouldProcessGossip(member, &gossip) {
			// the gossip overwrites the know state about the member

			if gossip.Address == m.local.Address {
				// if the gossip is about the local member it needs to be
				// countered by increasing the incarnation number and gossip the
				// new state to the network.
				change = m.bumpIncarnation()
				m.node.emit(RefuteUpdateEvent{})
			} else {
				// otherwise it can be applied to the memberlist

				if !has {
					// if the member was not already present in the list we will
					// add it and assign it a random position in the list to ensure
					// guarantees for pinging
					m.members.byAddress[gossip.Address] = &gossip
					i := m.getJoinPosition()
					m.members.list = append(m.members.list[:i], append([]*Member{&gossip}, m.members.list[i:]...)...)
				} else {
					// copy the value of the gossip into the already existing
					// struct. This operation is by value, not by reference.
					// this is to keep both the list and byAddress map in sync
					// without tedious lookup operations.
					*member = gossip
				}

			}

			// keep track of the change that it has been applied
			applied = append(applied, change)

		}
	}
	m.members.Unlock()

	if len(applied) > 0 {
		// when there are changes applied we need to recalculate our checksum
		oldChecksum := m.Checksum()
		m.ComputeChecksum()

		for _, change := range applied {
			if change.Source != m.node.address {
				m.logger.WithFields(bark.Fields{
					"remote": change.Source,
				}).Debug("ringpop applied remote update")
			}
		}

		m.node.emit(MemberlistChangesAppliedEvent{
			Changes:     applied,
			OldChecksum: oldChecksum,
			NewChecksum: m.Checksum(),
			NumMembers:  m.NumMembers(),
		})
		m.node.handleChanges(applied)
		m.node.rollup.TrackUpdates(applied)
	}

	m.Unlock()
	return applied
}

// AddJoinList adds the list to the membership with the Update
// function. However, as a side effect, Update adds changes to
// the disseminator as well. Since we don't want to disseminate
// the potentially very large join lists, we clear all the
// changes from the disseminator, except for the one change
// that refers to the make-alive of this node.
func (m *memberlist) AddJoinList(list []Change) {
	applied := m.Update(list)
	for _, member := range applied {
		if member.Address == m.node.Address() {
			continue
		}
		m.node.disseminator.ClearChange(member.Address)
	}
}

// getJoinPosition picks a random position in [0, length of member list), this
// assumes the caller already has a read lock on the member struct to prevent
// concurrent access.
func (m *memberlist) getJoinPosition() int {
	l := len(m.members.list)
	if l == 0 {
		return l
	}
	return rand.Intn(l)
}

// shuffles the member list
func (m *memberlist) Shuffle() {
	m.members.Lock()
	m.members.list = shuffle(m.members.list)
	m.members.Unlock()
}

// String returns a JSON string
func (m *memberlist) String() string {
	m.members.RLock()
	str, _ := json.Marshal(m.members.list) // will never return error (presumably)
	m.members.RUnlock()
	return string(str)
}

// Iter returns a MemberlistIter for the Memberlist
func (m *memberlist) Iter() *memberlistIter {
	return newMemberlistIter(m)
}

// CountMembers returns the number of members maintained by the swim membership
// protocol for all members that match the predicates
func (m *memberlist) CountMembers(predicates ...MemberPredicate) int {
	count := 0

	m.members.RLock()
	for _, member := range m.members.list {
		if MemberMatchesPredicates(*member, predicates...) {
			count++
		}
	}
	m.members.RUnlock()

	return count
}

// nowInMillis is a utility function that call Now on the clock and converts it
// to milliseconds.
func nowInMillis(c clock.Clock) int64 {
	return c.Now().UnixNano() / int64(time.Millisecond)
}<|MERGE_RESOLUTION|>--- conflicted
+++ resolved
@@ -289,36 +289,7 @@
 // return an ErrLabelSizeExceeded in the case this operation would alter the
 // labels of the node in such a way that the configured limits are exceeded.
 func (m *memberlist) SetLocalLabel(key, value string) error {
-<<<<<<< HEAD
-	if err := m.node.labelLimits.validateLabel(m.local.Labels, key, value); err != nil {
-		// the labels operation violates the label limits that has been configured
-		return err
-	}
-
-	m.members.Lock()
-
-	// ensure that there is a labels map
-	if m.local.Labels == nil {
-		m.local.Labels = make(map[string]string)
-	}
-
-	old, had := m.local.Labels[key]
-
-	// set the label
-	m.local.Labels[key] = value
-	m.members.Unlock()
-
-	if !had || old != value {
-		// postLocalUpdate reincarnates and starts gossipping the new state
-		// which is only desired when a change to the local labels has been made
-		m.postLocalUpdate()
-	}
-
-	// there was no error during the manipulation of labels
-	return nil
-=======
 	return m.SetLocalLabels(map[string]string{key: value})
->>>>>>> de4d3009
 }
 
 // GetLocalLabel returns the value of a label set on the local node. Its second
