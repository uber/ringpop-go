// Copyright (c) 2015 Uber Technologies, Inc.
//
// Permission is hereby granted, free of charge, to any person obtaining a copy
// of this software and associated documentation files (the "Software"), to deal
// in the Software without restriction, including without limitation the rights
// to use, copy, modify, merge, publish, distribute, sublicense, and/or sell
// copies of the Software, and to permit persons to whom the Software is
// furnished to do so, subject to the following conditions:
//
// The above copyright notice and this permission notice shall be included in
// all copies or substantial portions of the Software.
//
// THE SOFTWARE IS PROVIDED "AS IS", WITHOUT WARRANTY OF ANY KIND, EXPRESS OR
// IMPLIED, INCLUDING BUT NOT LIMITED TO THE WARRANTIES OF MERCHANTABILITY,
// FITNESS FOR A PARTICULAR PURPOSE AND NONINFRINGEMENT. IN NO EVENT SHALL THE
// AUTHORS OR COPYRIGHT HOLDERS BE LIABLE FOR ANY CLAIM, DAMAGES OR OTHER
// LIABILITY, WHETHER IN AN ACTION OF CONTRACT, TORT OR OTHERWISE, ARISING FROM,
// OUT OF OR IN CONNECTION WITH THE SOFTWARE OR THE USE OR OTHER DEALINGS IN
// THE SOFTWARE.

package swim

import (
	"bytes"
	"encoding/json"
	"math/rand"
	"sort"
	"sync"
	"time"

	"github.com/benbjohnson/clock"
	"github.com/dgryski/go-farm"
	"github.com/uber-common/bark"
	"github.com/uber/ringpop-go/logging"
	"github.com/uber/ringpop-go/util"
)

// A memberlist contains the membership for a node
type memberlist struct {
	node  *Node
	local *Member

	members struct {
		list      []*Member
		byAddress map[string]*Member
		checksum  uint32
		sync.RWMutex
	}

	logger bark.Logger

	// TODO: rework locking in ringpop-go (see #113). Required for Update().

	// Updates to membership list and hash ring should happen atomically. We
	// could use members lock for that, but that introduces more deadlocks, so
	// making a short-term fix instead by adding another lock. Like said, this
	// is short-term, see github#113.
	sync.RWMutex
}

// newMemberlist returns a new member list
func newMemberlist(n *Node) *memberlist {
	m := &memberlist{
		node:   n,
		logger: logging.Logger("membership").WithField("local", n.address),

		// prepopulate the local member with its state
		local: &Member{
			Address:     n.Address(),
			Incarnation: nowInMillis(n.clock),
			Status:      Alive,
		},
	}

	m.members.byAddress = make(map[string]*Member)
	m.members.byAddress[m.local.Address] = m.local
	m.members.list = append(m.members.list, m.local)

	return m
}

func (m *memberlist) Checksum() uint32 {
	m.members.Lock()
	checksum := m.members.checksum
	m.members.Unlock()

	return checksum
}

// computes membership checksum
func (m *memberlist) ComputeChecksum() {
	startTime := time.Now()
	m.members.Lock()
	checksum := farm.Fingerprint32([]byte(m.genChecksumString()))
	oldChecksum := m.members.checksum
	m.members.checksum = checksum
	m.members.Unlock()

	if oldChecksum != checksum {
		m.logger.WithFields(bark.Fields{
			"checksum":    checksum,
			"oldChecksum": oldChecksum,
		}).Debug("ringpop membership computed new checksum")
	}

	m.node.emit(ChecksumComputeEvent{
		Duration:    time.Now().Sub(startTime),
		Checksum:    checksum,
		OldChecksum: oldChecksum,
	})
}

// generates string to use when computing checksum
func (m *memberlist) genChecksumString() string {
	var strings sort.StringSlice
	var buffer bytes.Buffer

	for _, member := range m.members.list {
		// Don't include Tombstone nodes in the checksum to avoid
		// bringing them back to life through full syncs
		if member.Status == Tombstone {
			continue
		}

		// collect the string from the member and add it to the list of strings
		member.checksumString(&buffer)
		strings = append(strings, buffer.String())
		// the buffer is reused for the next member and collection below
		buffer.Reset()
	}

	strings.Sort()

	for _, str := range strings {
		buffer.WriteString(str)
		buffer.WriteString(";")
	}

	return buffer.String()
}

// returns the member at a specific address
func (m *memberlist) Member(address string) (*Member, bool) {
	m.members.RLock()
	member, ok := m.members.byAddress[address]
	m.members.RUnlock()

	return member, ok
}

// RemoveMember removes the member from the membership list. If the membership has
// changed during this operation a new checksum will be computed.
func (m *memberlist) RemoveMember(address string) bool {
	m.members.Lock()
	member, hasMember := m.members.byAddress[address]
	if hasMember {
		delete(m.members.byAddress, address)
		for i, lMember := range m.members.list {
			if member == lMember {
				// a safe way to remove a pointer from a slice
				m.members.list, m.members.list[len(m.members.list)-1] = append(m.members.list[:i], m.members.list[i+1:]...), nil
				break
			}
		}
	}
	m.members.Unlock()

	if hasMember {
		// if we changed the membership recompute the actual checksum
		m.ComputeChecksum()
	}

	return hasMember
}

func (m *memberlist) MemberAt(i int) *Member {
	m.members.RLock()
	member := m.members.list[i]
	m.members.RUnlock()

	return member
}

func (m *memberlist) NumMembers() int {
	m.members.RLock()
	n := len(m.members.list)
	m.members.RUnlock()

	return n
}

// returns whether or not a member is pingable
func (m *memberlist) Pingable(member Member) bool {
	return member.Address != m.local.Address &&
		(member.Status == Alive || member.Status == Suspect)

}

// returns the number of pingable members in the memberlist
func (m *memberlist) NumPingableMembers() (n int) {
	m.members.RLock()
	for _, member := range m.members.list {
		if m.Pingable(*member) {
			n++
		}
	}
	m.members.RUnlock()

	return n
}

// returns n pingable members in the member list
func (m *memberlist) RandomPingableMembers(n int, excluding map[string]bool) []*Member {
	var members []*Member

	m.members.RLock()
	for _, member := range m.members.list {
		if m.Pingable(*member) && !excluding[member.Address] {
			members = append(members, member)
		}
	}
	m.members.RUnlock()

	// shuffle members and take first n
	members = shuffle(members)

	if n > len(members) {
		return members
	}
	return members[:n]
}

// returns an slice of (copied) members representing the current state of the
// membership. The membership will be filtered by the predicates provided.
func (m *memberlist) GetMembers(predicates ...MemberPredicate) (members []Member) {
	m.members.RLock()
	members = make([]Member, 0, len(m.members.list))
	for _, member := range m.members.list {
		if MemberMatchesPredicates(*member, predicates...) {
			members = append(members, *member)
		}
	}
	m.members.RUnlock()

	return
}

// bumpIncarnation will increase the incarnation number of the local member. It
// will also prepare the change needed to gossip the change to the rest of the
// network. This function does not update the checksum stored on the membership,
// this is the responsibility of the caller since more changes might be made at
// the same time.
func (m *memberlist) bumpIncarnation() Change {
	// reincarnate the local copy of the state of the node
	m.local.Incarnation = nowInMillis(m.node.clock)

	// create a change to disseminate around
	change := Change{}
	change.populateSource(m.local)
	change.populateSubject(m.local)

	return change
}

func (m *memberlist) MakeAlive(address string, incarnation int64) []Change {
	m.node.emit(MakeNodeStatusEvent{Alive})
	return m.MakeChange(address, incarnation, Alive)
}

func (m *memberlist) MakeSuspect(address string, incarnation int64) []Change {
	m.node.emit(MakeNodeStatusEvent{Suspect})
	return m.MakeChange(address, incarnation, Suspect)
}

func (m *memberlist) MakeFaulty(address string, incarnation int64) []Change {
	m.node.emit(MakeNodeStatusEvent{Faulty})
	return m.MakeChange(address, incarnation, Faulty)
}

func (m *memberlist) SetLocalStatus(status string) {
	m.members.Lock()
	m.local.Status = status
	m.members.Unlock()
	m.postLocalUpdate()
}

// SetLocalLabel sets the label identified by key to the new value. This
// operation is validated against the configured limits for labels and will
// return an ErrLabelSizeExceeded in the case this operation would alter the
// labels of the node in such a way that the configured limits are exceeded.
func (m *memberlist) SetLocalLabel(key, value string) error {
	if err := m.node.labelLimits.validateLabel(m.local.Labels, key, value); err != nil {
		// the labels operation violates the label limits that has been configured
		return err
	}

	m.members.Lock()

	// ensure that there is a labels map
	if m.local.Labels == nil {
		m.local.Labels = make(map[string]string)
	}

	old, had := m.local.Labels[key]

	// set the label
	m.local.Labels[key] = value
	m.members.Unlock()

	if !had || old != value {
		// postLocalUpdate reincarnates and starts gossipping the new state
		// which is only desired when a change to the local labels has been made
		m.postLocalUpdate()
	}

	// there was no error during the manipulation of labels
	return nil
}

// GetLocalLabel returns the value of a label set on the local node. Its second
// argument indicates if the key was present on the node or not
func (m *memberlist) GetLocalLabel(key string) (string, bool) {
	m.members.RLock()
	value, has := m.local.Labels[key]
	m.members.RUnlock()
	return value, has
}

// LocalLabelsAsMap copies the labels set on the local node into a map for the
// callee to use. Changes to this map will not be reflected in the labels kept
// by this node.
func (m *memberlist) LocalLabelsAsMap() map[string]string {
	m.members.RLock()
	defer m.members.RUnlock()
	if len(m.local.Labels) == 0 {
		return nil
	}

	cpy := make(map[string]string, len(m.local.Labels))
	for k, v := range m.local.Labels {
		cpy[k] = v
	}
	return cpy
}

<<<<<<< HEAD
// SetLocalLabels updates multiple labels at once. This operation is validated
// against the configured limits for labels and will return an
// ErrLabelSizeExceeded in the case this operation would alter the labels of the
// node in such a way that the configured limits are exceeded.
// When an error is returned non of the labels will be updated. When there is no
// error all labels are updated with their new value.
func (m *memberlist) SetLocalLabels(labels map[string]string) error {
	if err := m.node.labelLimits.validateLabels(m.local.Labels, labels); err != nil {
		// the labels operation violates the label limits that has been configured
		return err
	}

=======
// SetLocalLabels updates multiple labels at once. It will take all the labels
// that are set in the map passed to this function and overwrite the value with
// the value in the map. Keys that are not present in the provided map will
// remain in the labels of this node. The operation is guaranteed to succeed
// completely or not at all.
func (m *memberlist) SetLocalLabels(labels map[string]string) error {
	m.members.Lock()
>>>>>>> 42cd008f
	// ensure that there is a labels map
	if m.local.Labels == nil {
		m.local.Labels = make(map[string]string, len(labels))
	}

	// keep track if we made changes to the labels
	changes := false

	// copy the key-value pairs to our internal labels. By not setting the map
	// of labels to the Labels value of the local member we prevent removing labels
	// that the user did not specify in the new map.
	for key, value := range labels {
		old, had := m.local.Labels[key]
		m.local.Labels[key] = value

		if !had || old != value {
			changes = true
		}
	}

	m.members.Unlock()

	if changes {
		m.postLocalUpdate()
	}

	return nil
}

// Remove a label from the local map of labels. This will trigger a reincarnation
// of the member to gossip its labels around. It returns true if all labels have
// been removed.
func (m *memberlist) RemoveLocalLabel(keys ...string) bool {
	m.members.Lock()
	if len(m.local.Labels) == 0 || len(keys) == 0 {
		m.members.Unlock()
		// nothing to delete
		return false
	}

	any := false    // keep track if we at least removed one label
	removed := true // keep track if all labels are removed
	for _, key := range keys {
		_, has := m.local.Labels[key]
		delete(m.local.Labels, key)
		removed = removed && has
		any = any || has
	}

	m.members.Unlock()

	if any {
		// only reincarnate if there is a label removed
		m.postLocalUpdate()
	}
	return removed
}

// postLocalUpdate should be called after the local Member has been updated to
// make sure that its new state has a higher incarnation number and the change
// will be recorded as a change to gossip around.
func (m *memberlist) postLocalUpdate() {
	// bump our incarnation for this change to be accepted by all peers
	m.members.Lock()
	change := m.bumpIncarnation()
	m.members.Unlock()

	// since we changed our local state we need to update our checksum
	m.ComputeChecksum()

	changes := []Change{change}

	// kick in our updating mechanism
	m.node.handleChanges(changes)
	m.node.rollup.TrackUpdates(changes)
}

// MakeTombstone declares the node with the provided address in the tombstone state
// on the given incarnation number. If the incarnation number in the local memberlist
// is already higher than the incartation number provided in this function it is
// essentially a no-op. The list of changes that is returned is the actual list of
// changes that have been applied to the memberlist. It can be used to test if the
// tombstone declaration has been executed atleast to the local memberlist.
func (m *memberlist) MakeTombstone(address string, incarnation int64) []Change {
	m.node.emit(MakeNodeStatusEvent{Tombstone})
	return m.MakeChange(address, incarnation, Tombstone)
}

// Evict evicts a member from the memberlist. It prevents the local node to be evicted
// since that is undesired behavior.
func (m *memberlist) Evict(address string) {
	if m.local.Address == address {
		// We should not evict ourselves from the memberlist. This should not be reached, but we will make noise in the logs
		m.logger.Error("ringpop tried to evict the local member from the memberlist, action has been prevented")
		return
	}

	m.RemoveMember(address)
}

// makes a change to the member list
func (m *memberlist) MakeChange(address string, incarnation int64, status string) []Change {

	member, _ := m.Member(address)

	// create the new change based on information know to the memberlist
	var change Change
	change.populateSubject(member)
	change.populateSource(m.local)

	// Override values that are specific to the change we are making
	change.Address = address
	change.Incarnation = incarnation
	change.Status = status
	// Keep track of when the change was made
	change.Timestamp = util.Timestamp(time.Now())

	return m.ApplyChange(change)
}

func (m *memberlist) ApplyChange(c Change) []Change {
	applied := m.Update([]Change{c})

	if len(applied) > 0 {
		m.logger.WithFields(bark.Fields{
			"update": applied[0],
		}).Debugf("ringpop member declares other member %s", applied[0].Status)
	}

	return applied
}

// updates the member list with the slice of changes, applying selectively
func (m *memberlist) Update(changes []Change) (applied []Change) {
	if m.node.Stopped() || len(changes) == 0 {
		return nil
	}

	// validate incoming changes
	for i, change := range changes {
		changes[i] = change.validateIncoming()
	}

	m.node.emit(MemberlistChangesReceivedEvent{changes})

	m.Lock()

	// run through all changes received and figure out if they need to be accepted
	m.members.Lock()
	for _, change := range changes {
		member, has := m.members.byAddress[change.Address]

		// transform the change into a member that we can test against existing
		// members
		gossip := Member{}
		gossip.populateFromChange(&change)

		// test to see if we need to process the gossip
		if shouldProcessGossip(member, &gossip) {
			// the gossip overwrites the know state about the member

			if gossip.Address == m.local.Address {
				// if the gossip is about the local member it needs to be
				// countered by increasing the incarnation number and gossip the
				// new state to the network.
				change = m.bumpIncarnation()
				m.node.emit(RefuteUpdateEvent{})
			} else {
				// otherwise it can be applied to the memberlist

				if !has {
					// if the member was not already present in the list we will
					// add it and assign it a random position in the list to ensure
					// guarantees for pinging
					m.members.byAddress[gossip.Address] = &gossip
					i := m.getJoinPosition()
					m.members.list = append(m.members.list[:i], append([]*Member{&gossip}, m.members.list[i:]...)...)
				} else {
					// copy the value of the gossip into the already existing
					// struct. This operation is by value, not by reference.
					// this is to keep both the list and byAddress map in sync
					// without tedious lookup operations.
					*member = gossip
				}

			}

			// keep track of the change that it has been applied
			applied = append(applied, change)

		}
	}
	m.members.Unlock()

	if len(applied) > 0 {
		// when there are changes applied we need to recalculate our checksum
		oldChecksum := m.Checksum()
		m.ComputeChecksum()

		for _, change := range applied {
			if change.Source != m.node.address {
				m.logger.WithFields(bark.Fields{
					"remote": change.Source,
				}).Debug("ringpop applied remote update")
			}
		}

		m.node.emit(MemberlistChangesAppliedEvent{
			Changes:     applied,
			OldChecksum: oldChecksum,
			NewChecksum: m.Checksum(),
			NumMembers:  m.NumMembers(),
		})
		m.node.handleChanges(applied)
		m.node.rollup.TrackUpdates(applied)
	}

	m.Unlock()
	return applied
}

// AddJoinList adds the list to the membership with the Update
// function. However, as a side effect, Update adds changes to
// the disseminator as well. Since we don't want to disseminate
// the potentially very large join lists, we clear all the
// changes from the disseminator, except for the one change
// that refers to the make-alive of this node.
func (m *memberlist) AddJoinList(list []Change) {
	applied := m.Update(list)
	for _, member := range applied {
		if member.Address == m.node.Address() {
			continue
		}
		m.node.disseminator.ClearChange(member.Address)
	}
}

// getJoinPosition picks a random position in [0, length of member list), this
// assumes the caller already has a read lock on the member struct to prevent
// concurrent access.
func (m *memberlist) getJoinPosition() int {
	l := len(m.members.list)
	if l == 0 {
		return l
	}
	return rand.Intn(l)
}

// shuffles the member list
func (m *memberlist) Shuffle() {
	m.members.Lock()
	m.members.list = shuffle(m.members.list)
	m.members.Unlock()
}

// String returns a JSON string
func (m *memberlist) String() string {
	m.members.RLock()
	str, _ := json.Marshal(m.members.list) // will never return error (presumably)
	m.members.RUnlock()
	return string(str)
}

// Iter returns a MemberlistIter for the Memberlist
func (m *memberlist) Iter() *memberlistIter {
	return newMemberlistIter(m)
}

// CountMembers returns the number of members maintained by the swim membership
// protocol for all members that match the predicates
func (m *memberlist) CountMembers(predicates ...MemberPredicate) int {
	count := 0

	m.members.RLock()
	for _, member := range m.members.list {
		if MemberMatchesPredicates(*member, predicates...) {
			count++
		}
	}
	m.members.RUnlock()

	return count
}

// nowInMillis is a utility function that call Now on the clock and converts it
// to milliseconds.
func nowInMillis(c clock.Clock) int64 {
	return c.Now().UnixNano() / int64(time.Millisecond)
}<|MERGE_RESOLUTION|>--- conflicted
+++ resolved
@@ -343,28 +343,21 @@
 	return cpy
 }
 
-<<<<<<< HEAD
-// SetLocalLabels updates multiple labels at once. This operation is validated
-// against the configured limits for labels and will return an
-// ErrLabelSizeExceeded in the case this operation would alter the labels of the
-// node in such a way that the configured limits are exceeded.
-// When an error is returned non of the labels will be updated. When there is no
-// error all labels are updated with their new value.
-func (m *memberlist) SetLocalLabels(labels map[string]string) error {
-	if err := m.node.labelLimits.validateLabels(m.local.Labels, labels); err != nil {
-		// the labels operation violates the label limits that has been configured
-		return err
-	}
-
-=======
 // SetLocalLabels updates multiple labels at once. It will take all the labels
 // that are set in the map passed to this function and overwrite the value with
 // the value in the map. Keys that are not present in the provided map will
 // remain in the labels of this node. The operation is guaranteed to succeed
 // completely or not at all.
+// Before any changes are made to the labels the input is validated against the
+// configured limits on labels. This function will propagate any error that is
+// returned by the validation of the label limits eg. ErrLabelSizeExceeded
 func (m *memberlist) SetLocalLabels(labels map[string]string) error {
-	m.members.Lock()
->>>>>>> 42cd008f
+	if err := m.node.labelLimits.validateLabels(m.local.Labels, labels); err != nil {
+		// the labels operation violates the label limits that has been configured
+		return err
+	}
+
+	m.members.Lock()
 	// ensure that there is a labels map
 	if m.local.Labels == nil {
 		m.local.Labels = make(map[string]string, len(labels))
